--- conflicted
+++ resolved
@@ -521,28 +521,17 @@
             on the container os. Otherwise returns False.
         """
 
-<<<<<<< HEAD
         process = subprocess.Popen(
-=======
-        child = subprocess.Popen(
->>>>>>> f5098cda
             "source deactivate && python check_env.py {environment_fname} {directory} {platform}".
             format(
                 environment_fname=environment_fname,
                 directory=directory,
                 platform=CONTAINER_CONDA_PLATFORM),
-<<<<<<< HEAD
             stdout=subprocess.PIPE,
             shell=True)
         out, _ = process.communicate()
         print(out)
         return process.returncode == 0
-=======
-            stderr=subprocess.PIPE,
-            shell=True)
-        child.communicate()
-        return child.returncode
->>>>>>> f5098cda
 
     def deploy_model(self,
                      name,
