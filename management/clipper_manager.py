--- conflicted
+++ resolved
@@ -605,15 +605,7 @@
 
         # Confirm that packages installed through conda are solvable
         if not (self._conda_env_solvable(environment_fname, os.getcwd())):
-<<<<<<< HEAD
             return False
-=======
-            return
-
-        # Confirm that packages installed through conda are solvable
-        if not (self._conda_env_solvable(environment_fname, os.getcwd())):
-            return
->>>>>>> 167f4ebc
 
         # Give container environment details
         shutil.copy(environment_fname, serialization_dir)
@@ -625,11 +617,7 @@
         with open(func_file_path, "w") as serialized_function_file:
             serialized_function_file.write(serialized_prediction_function)
         print("Serialized and supplied predict function")
-<<<<<<< HEAD
-        
-=======
-
->>>>>>> 167f4ebc
+
         # Deploy function
         return self.deploy_model(name, version, serialization_dir,
                                default_python_container, labels, input_type,
@@ -660,39 +648,6 @@
             "source deactivate && python {cur_dir}/check_env.py {environment_fname} {directory} {platform}".
             format(
                 cur_dir=cur_dir,
-                environment_fname=environment_fname,
-                directory=directory,
-                platform=CONTAINER_CONDA_PLATFORM),
-            stdout=subprocess.PIPE,
-            shell=True)
-        out, _ = process.communicate()
-        print(out)
-        return process.returncode == 0
-
-    def _conda_env_solvable(self, environment_fname, directory):
-        """Returns true if the provided conda environment is compatible with the container os.
-
-        If packages listed in specified conda environment file have conflicting dependencies,
-        this function will warn the user and return False. If packages don't exist in the
-        container's conda channel, this function will warn the user and remove those packages.
-
-        Parameters
-        ----------
-        environment_fname : str
-            The file name of the exported conda environment file
-        directory : str
-            The path to the diretory containing the environment file
-
-        Returns
-        -------
-        bool
-            Returns True if the (possibly modified) environment file is compatible with conda
-            on the container os. Otherwise returns False.
-        """
-
-        process = subprocess.Popen(
-            "source deactivate && python check_env.py {environment_fname} {directory} {platform}".
-            format(
                 environment_fname=environment_fname,
                 directory=directory,
                 platform=CONTAINER_CONDA_PLATFORM),
