--- conflicted
+++ resolved
@@ -27,19 +27,13 @@
 ADDRESS = 'http://{}/metrics'.format(query_frontend_id)
 logger.info("Scraping {}".format(ADDRESS))
 
-print("Scraping {}".format(ADDRESS))
-
 
 def load_metric():
     try:
         res = requests.get(ADDRESS)
         return res.json()
     except Exception as e:
-<<<<<<< HEAD
-        print("Scrape Failed! Error: {}\n".format(e))
-=======
         logger.warning("Scrape Failed! Error: {}\n".format(e))
->>>>>>> 42a4680e
         return dict()
 
 
@@ -55,11 +49,7 @@
 
 
 def parse_metric(metrics):
-<<<<<<< HEAD
-    if not len(metrics):
-=======
     if len(metrics) == 0:
->>>>>>> 42a4680e
         # Return empty dictionary if it's empty
         return metrics
 
