--- conflicted
+++ resolved
@@ -19,12 +19,7 @@
 from prometheus_client.core import Counter, Gauge, Histogram, Summary
 import clipper_admin.metrics as metrics
 
-<<<<<<< HEAD
-# We identify the version for later conditional string conversion
-USE_PY3 = sys.version_info >= (3, 0)
-=======
 RPC_VERSION = 3
->>>>>>> 10b491dd
 
 INPUT_TYPE_BYTES = 0
 INPUT_TYPE_INTS = 1
@@ -350,37 +345,6 @@
                                         int(input_type))))
                             raise
 
-<<<<<<< HEAD
-                        if input_type == INPUT_TYPE_STRINGS:
-                            delimiter = b'\0'
-
-                            # 0MQ has undefined behavior under py3 here.
-                            # We just need to enforce the content is bytestring
-                            # Note: b'string'.split('\0') will error in py3
-                            #       it must be .split(b'\0') or both unicode
-                            #       py2 doesn't have this issue.
-                            if USE_PY3 and isinstance(raw_content, str):
-                                print(
-                                    'Converting raw_content from str to bytes')
-                                raw_content = raw_content.encode('utf-8')
-
-                            # If we're processing string inputs, we delimit them using
-                            # the null terminator included in their serialized representation,
-                            # ignoring the extraneous final null terminator by
-                            # using a -1 slice
-                            inputs = np.array(
-                                raw_content.split(delimiter)[:-1],
-                                dtype=input_type_to_dtype(input_type))
-                        else:
-                            inputs = np.array(
-                                np.split(
-                                    np.frombuffer(
-                                        raw_content,
-                                        dtype=input_type_to_dtype(input_type)),
-                                    splits))
-
-=======
->>>>>>> 10b491dd
                         t3 = datetime.now()
 
                         prediction_request = PredictionRequest(
