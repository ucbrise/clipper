ARG REGISTRY
ARG CODE_VERSION
FROM ${REGISTRY}/lib_base:${CODE_VERSION}

LABEL maintainer="Dan Crankshaw <dscrankshaw@gmail.com>"

# install docker and other apt-installable dependencies
RUN DEBIAN_FRONTEND=noninteractive apt-get update -qq && apt-get install -y -qq --no-install-recommends \
      wget apt-transport-https ca-certificates curl software-properties-common \
      clang-format redis-server gnupg2 \
      && curl -fsSL https://download.docker.com/linux/debian/gpg | apt-key add - \
      && add-apt-repository "deb [arch=amd64] https://download.docker.com/linux/debian $(lsb_release -cs) stable" \
      && apt-get update -qq \
      && apt-get install -y -qq docker-ce \
      && apt-get remove -y python \
      && apt-get install -y -qq python3 python3-dev python3-pip libsodium18 \
      && rm -rf /var/lib/apt/lists/*

# Alias python to python3
RUN echo '#!/bin/bash\npython3 "$@"' > /usr/bin/python && \
    chmod +x /usr/bin/python

RUN pip3 install cloudpickle==0.5.* pyzmq==17.0.* requests==2.18.* scikit-learn==0.19.* \
<<<<<<< HEAD
  numpy==1.14.* pyyaml==3.12.* docker==3.1.* kubernetes==5.0.* tensorflow==1.6.* mxnet==1.4.* pyspark==2.3.* \
  xgboost==0.7.*
=======
  numpy==1.14.* pyyaml==3.12.* docker==3.1.* kubernetes==5.0.* tensorflow==1.6.* mxnet==1.1.* pyspark==2.3.* \
  xgboost==0.7.* urllib3==1.24.* # CI is broken when urllib3's version is 1.25.1. Delete urllib3==1.24.* later once version compatibility is stabilized
>>>>>>> 589f15bd

# Install PyTorch
RUN pip3 install torch==1.0.* torchvision==0.2.*

# Install kubectl
RUN curl -LO https://storage.googleapis.com/kubernetes-release/release/$(curl -s https://storage.googleapis.com/kubernetes-release/release/stable.txt)/bin/linux/amd64/kubectl \
      && chmod +x kubectl \
      && mv kubectl /usr/local/bin/

# Install Java
RUN mkdir -p /usr/share/man/man1 && \
    apt-get update -qq -y && \
    apt-get install openjdk-8-jre openjdk-8-jdk-headless -y

# Marking R as unmaintained for now
# Install R
# RUN apt-get update -qq && apt-get install -y -qq --no-install-recommends r-base libxml2-dev gfortran \
#   && rm -rf /var/lib/apt/lists/*
# COPY containers/R/tests/install_test_dependencies.R /install_test_dependencies.R
# RUN Rscript /install_test_dependencies.R

ENTRYPOINT ["bash"]

# vim: set filetype=dockerfile:<|MERGE_RESOLUTION|>--- conflicted
+++ resolved
@@ -21,13 +21,9 @@
     chmod +x /usr/bin/python
 
 RUN pip3 install cloudpickle==0.5.* pyzmq==17.0.* requests==2.18.* scikit-learn==0.19.* \
-<<<<<<< HEAD
-  numpy==1.14.* pyyaml==3.12.* docker==3.1.* kubernetes==5.0.* tensorflow==1.6.* mxnet==1.4.* pyspark==2.3.* \
-  xgboost==0.7.*
-=======
   numpy==1.14.* pyyaml==3.12.* docker==3.1.* kubernetes==5.0.* tensorflow==1.6.* mxnet==1.1.* pyspark==2.3.* \
   xgboost==0.7.* urllib3==1.24.* # CI is broken when urllib3's version is 1.25.1. Delete urllib3==1.24.* later once version compatibility is stabilized
->>>>>>> 589f15bd
+
 
 # Install PyTorch
 RUN pip3 install torch==1.0.* torchvision==0.2.*
