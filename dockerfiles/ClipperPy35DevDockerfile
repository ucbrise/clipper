--- conflicted
+++ resolved
@@ -23,16 +23,9 @@
 RUN echo '#!/bin/bash\npython3 "$@"' > /usr/bin/python && \
     chmod +x /usr/bin/python
 
-<<<<<<< HEAD
-RUN pip3 install cloudpickle==0.5.* pyzmq==17.0.* requests==2.18.* scikit-learn==0.19.* \
-  numpy==1.14.* pyyaml==3.12.* docker==3.1.* kubernetes==5.0.* tensorflow==1.6.* mxnet==1.1.* pyspark==2.3.* \
-  xgboost==0.7.* urllib3==1.24.* keras # CI is broken when urllib3's version is 1.25.1. Delete urllib3==1.24.* later once version compatibility is stabilized
-=======
 RUN pip3 install cloudpickle==0.5.* pyzmq==17.0.* requests==2.20.0 scikit-learn==0.19.* \
   numpy==1.14.* pyyaml>=4.2b1 docker==3.1.* kubernetes==5.0.* tensorflow==1.6.* mxnet==1.4.* pyspark==2.3.* \
-  xgboost==0.7.* urllib3==1.24.* # CI is broken when urllib3's version is 1.25.1. Delete urllib3==1.24.* later once version compatibility is stabilized
->>>>>>> 364c5aa7
-
+  xgboost==0.7.* urllib3==1.24.* keras # CI is broken when urllib3's version is 1.25.1. Delete urllib3==1.24.* later once version compatibility is stabilized
 
 # Install PyTorch
 RUN pip3 install torch==1.0.* torchvision==0.2.*
