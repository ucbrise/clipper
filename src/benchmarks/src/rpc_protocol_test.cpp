#include <cxxopts.hpp>
#include <redox.hpp>

#include <chrono>
#include <mutex>
#include <sstream>
#include <unordered_map>
#include <vector>

#include <clipper/config.hpp>
#include <clipper/constants.hpp>
#include <clipper/datatypes.hpp>
#include <clipper/json_util.hpp>
#include <clipper/logging.hpp>
#include <clipper/memory.hpp>
#include <clipper/redis.hpp>
#include <clipper/rpc_service.hpp>

using namespace clipper;

const std::string LOGGING_TAG_RPC_TEST = "RPCTEST";

// From the container's perspective, we expect at least the following activity:
// 1. Send a heartbeat message to Clipper
// 2. Receive a heartbeat response from Clipper requesting container metadata
// 3. Send container metadata to Clipper
// 4. Receive a container content message from Clipper
constexpr int EVENT_HISTORY_MINIMUM_LENGTH = 4;

using RPCValidationResult = std::pair<bool, std::string>;

class Tester {
 public:
  explicit Tester(const int num_containers)
      : rpc_(std::make_unique<rpc::RPCService>()),
        num_containers_(num_containers) {}

  Tester(const Tester &other) = delete;
  Tester &operator=(const Tester &other) = delete;

  Tester(Tester &&other) = default;
  Tester &operator=(Tester &&other) = default;
  ~Tester() {
    stop_timeout_thread();
    std::unique_lock<std::mutex> l(test_completed_cv_mutex_);
    test_completed_cv_.wait(l, [this]() { return test_completed_ == true; });
  }

  void start(long timeout_seconds) {
<<<<<<< HEAD
    rpc_->start("127.0.0.1", RPC_SERVICE_PORT,
                [](VersionedModelId /*model*/, int /*container_id*/) {},
                [this](rpc::RPCResponse &response) {
                  on_response_received(std::move(response));
                });
=======
    rpc_->start(
        "127.0.0.1", RPC_SERVICE_PORT,
        [](VersionedModelId /*model*/, int /*container_id*/) {},
        [this](rpc::RPCResponse response) { on_response_received(response); },
        [](VersionedModelId, int) {});
>>>>>>> 07f4efb9
    Config &conf = get_config();
    while (!redis_connection_.connect(conf.get_redis_address(),
                                      conf.get_redis_port())) {
      log_error(LOGGING_TAG_RPC_TEST, "RPCTest failed to connect to redis",
                "Retrying in 1 second...");
      std::this_thread::sleep_for(std::chrono::seconds(1));
    }
    while (!redis_subscriber_.connect(conf.get_redis_address(),
                                      conf.get_redis_port())) {
      log_error(LOGGING_TAG_RPC_TEST,
                "RPCBench subscriber failed to connect to redis",
                "Retrying in 1 second...");
      std::this_thread::sleep_for(std::chrono::seconds(1));
    }
    redis::send_cmd_no_reply<std::string>(
        redis_connection_, {"CONFIG", "SET", "notify-keyspace-events", "AKE"});
    redis::subscribe_to_container_changes(
        redis_subscriber_,
        [this](const std::string &key, const std::string &event_type) {
          if (event_type == "hset") {
            // Detected a new container
            if (containers_connected_ < num_containers_) {
              containers_connected_++;
              auto container_info =
                  redis::get_container_by_key(redis_connection_, key);
              int container_id = std::stoi(container_info["zmq_connection_id"]);
              std::string model_name = container_info["model_name"];
              // Add a validation entry for the new connected container
              // indicating that it has not yet been validated
              std::unique_lock<std::mutex> lock(container_maps_mutex);
              container_names_map_.emplace(container_id, model_name);
              const int validation_msg_id =
                  send_validation_message(container_id);
              msg_id_to_container_map_.emplace(validation_msg_id, container_id);
            }
          }
        });
    start_timeout_thread(timeout_seconds);
  }

  bool succeeded() {
    std::unique_lock<std::mutex> lock(container_maps_mutex);
    int valid_containers = 0;
    for (auto const &container_entry : container_validation_map_) {
      bool rpc_valid = container_entry.second.first;
      if (rpc_valid) {
        valid_containers++;
      }
    }
    return (valid_containers == num_containers_);
  }

  // Sends a message requesting the container's log of all
  // RPC events since several milliseconds before the current time
  int send_validation_message(int container_id) {
    auto log_start_time =
        std::chrono::system_clock::now() - std::chrono::milliseconds(50);
    double log_start_time_millis =
        static_cast<double>(
            std::chrono::duration_cast<std::chrono::microseconds>(
                log_start_time.time_since_epoch())
                .count()) /
        1000;
    UniquePoolPtr<double> data = memory::allocate_unique<double>(1);
    data.get()[0] = log_start_time_millis;
    std::unique_ptr<PredictionData> input =
        std::make_unique<DoubleVector>(std::move(data), 1);
    rpc::PredictionRequest request(InputType::Doubles);
    request.add_input(std::move(input));
    auto serialized_request = request.serialize();
    int msg_id =
        rpc_->send_message(std::move(serialized_request), container_id);
    return msg_id;
  }

  std::condition_variable_any test_completed_cv_;
  std::mutex test_completed_cv_mutex_;
  std::atomic<bool> test_completed_{false};

 private:
  std::unique_ptr<rpc::RPCService> rpc_;
  redox::Subscriber redis_subscriber_;
  redox::Redox redis_connection_;
  std::thread timeout_thread_;
  std::atomic<int> containers_connected_{0};
  std::atomic<int> containers_validated_{0};
  std::atomic<bool> timeout_thread_interrupted_{false};
  int num_containers_;

  // Mutex used to ensure stability of container-related
  // maps in asynchronous environment
  std::mutex container_maps_mutex;
  // Maintains a mapping between a container's connection id
  // and its associated model's name for debugging purposes
  std::unordered_map<int, std::string> container_names_map_;
  // Maintains a mapping from a container's id to a boolean
  // flag indicating whether or not its RPC protocol is valid
  std::unordered_map<int, RPCValidationResult> container_validation_map_;
  // Mapping of message id to the connection id of its
  // corresponding container
  std::unordered_map<int, int> msg_id_to_container_map_;

  void start_timeout_thread(long timeout_seconds) {
    timeout_thread_ = std::thread([this, timeout_seconds]() {
      int num_iters = 30;
      long sleep_interval_millis = (timeout_seconds * 1000) / num_iters;
      for (int i = 0; i < num_iters; i++) {
        std::this_thread::sleep_for(
            std::chrono::milliseconds(sleep_interval_millis));
        if (timeout_thread_interrupted_) {
          return;
        }
      }
      // Failed to validate containers after 30 seconds
      // End the test with a failed exit code
      log_error(LOGGING_TAG_RPC_TEST,
                "Failed to validate containers - test timed out!");
      timeout_thread_interrupted_ = true;
      test_completed_ = true;
      test_completed_cv_.notify_all();
    });
  }

  void stop_timeout_thread() {
    if (!timeout_thread_interrupted_) {
      timeout_thread_interrupted_ = true;
      timeout_thread_.join();
    }
  }

  void on_response_received(rpc::RPCResponse response) {
    int msg_id = response.first;
    std::unique_lock<std::mutex> lock(container_maps_mutex);
    auto container_id_entry = msg_id_to_container_map_.find(msg_id);
    if (container_id_entry == msg_id_to_container_map_.end()) {
      throw std::runtime_error(
          "Failed to find container associated with previously sent message!");
    }
    int container_id = container_id_entry->second;
    auto container_valid_entry = container_validation_map_.find(container_id);
    RPCValidationResult container_rpc_protocol_valid;
    if (container_valid_entry == container_validation_map_.end()) {
      // Container has not yet been validated
      rpc::PredictionResponse prediction_response =
          rpc::PredictionResponse::deserialize_prediction_response(
              std::move(response.second));
      auto event_history = prediction_response.outputs_[0];
      SharedPoolPtr<char> event_history_data = get_data<char>(event_history);
      std::string event_history_str(
          event_history_data.get() + event_history->start(),
          event_history_data.get() + event_history->start() +
              event_history->size());
      rapidjson::Document d;
      json::parse_json(event_history_str, d);
      auto events = d.GetArray();
      std::vector<int> parsed_event_history;
      for (int i = 0; static_cast<size_t>(i) < events.Size(); i++) {
        parsed_event_history.push_back(events[i].GetInt());
      }
      container_rpc_protocol_valid =
          validate_rpc_protocol(parsed_event_history);
      container_validation_map_[container_id] = container_rpc_protocol_valid;
      containers_validated_ += 1;
      if (containers_validated_ == num_containers_) {
        stop_timeout_thread();
        test_completed_ = true;
        test_completed_cv_.notify_all();
      }
    } else {
      container_rpc_protocol_valid = RPCValidationResult(
          false,
          "Container sent excessive container content messages (expected 1)");
      container_validation_map_[container_id] = container_rpc_protocol_valid;
    }
    log_validation_result(container_id, container_rpc_protocol_valid);
  }

  RPCValidationResult validate_rpc_protocol(std::vector<int> &event_history) {
    if (event_history.size() < EVENT_HISTORY_MINIMUM_LENGTH) {
      return RPCValidationResult(
          false, "Protocol failed to exchange minimally required messages!");
    }
    int recv_heartbeat_index = 0;
    for (int i = 0; static_cast<size_t>(i) < event_history.size(); i++) {
      rpc::RPCEvent curr_event = static_cast<rpc::RPCEvent>(event_history[i]);
      if (curr_event == rpc::RPCEvent::ReceivedHeartbeat) {
        recv_heartbeat_index = i;
        break;
      }
    }
    if (recv_heartbeat_index < 1) {
      // The container definitely sent a heartbeat message to Clipper,
      // but it's missing from the log
      return RPCValidationResult(
          false, "Container log is missing sending of heartbeat message!");
    }
    bool initial_messages_correct =
        (static_cast<rpc::RPCEvent>(event_history[recv_heartbeat_index - 1]) ==
         rpc::RPCEvent::SentHeartbeat) &&
        (static_cast<rpc::RPCEvent>(event_history[recv_heartbeat_index + 1]) ==
         rpc::RPCEvent::SentContainerMetadata);
    if (!initial_messages_correct) {
      return RPCValidationResult(
          false, "Initial protocol messages are of incorrect types!");
    }
    int received_container_content_count = 0;
    for (int i = 3; i < static_cast<int>(event_history.size()); i++) {
      if (static_cast<rpc::RPCEvent>(event_history[i]) ==
          rpc::RPCEvent::ReceivedContainerContent) {
        received_container_content_count++;
      }
      if (static_cast<rpc::RPCEvent>(event_history[i]) ==
          rpc::RPCEvent::ReceivedContainerMetadata) {
        // The container should never receive container metadata from Clipper
        return RPCValidationResult(
            false, "Clipper sent an erroneous container metadata message!");
      }
    }
    if (received_container_content_count > 1) {
      std::stringstream ss;
      ss << "Clipper sent excessive container content messages! " << std::endl;
      ss << "Expected: 1, Sent: " << received_container_content_count;
      return RPCValidationResult(false, ss.str());
    } else if (received_container_content_count < 1) {
      // The container definitely received a container content message,
      // but its missing from the log
      return RPCValidationResult(
          false,
          "Container log is missing reception of container content message!");
    }
    return RPCValidationResult(true, "");
  }

  void log_validation_result(int container_id, RPCValidationResult &result) {
    std::string container_name =
        container_names_map_.find(container_id)->second;
    if (result.first) {
      log_info_formatted(LOGGING_TAG_RPC_TEST,
                         "Successfully validated container: \"{}\"",
                         container_name);
    } else {
      log_error_formatted(LOGGING_TAG_RPC_TEST,
                          "Failed to validate container: \"{}\". Error: {}",
                          container_name, result.second);
    }
  }
};

int main(int argc, char *argv[]) {
  cxxopts::Options options("rpc_test", "Clipper RPC Correctness Test");
  // clang-format off
  options.add_options()
      ("redis_ip", "Redis address",
       cxxopts::value<std::string>()->default_value("localhost"))
      ("redis_port", "Redis port",
       cxxopts::value<int>()->default_value("6379"))
      ("num_containers", "Number of containers to validate",
       cxxopts::value<int>()->default_value("1"))
      ("timeout_seconds", "Timeout in seconds",
       cxxopts::value<long>()->default_value("30"));
  // clang-format on
  options.parse(argc, argv);

  get_config().set_redis_address(options["redis_ip"].as<std::string>());
  get_config().set_redis_port(options["redis_port"].as<int>());
  get_config().ready();

  Tester tester(options["num_containers"].as<int>());
  tester.start(options["timeout_seconds"].as<long>());

  std::unique_lock<std::mutex> l(tester.test_completed_cv_mutex_);
  tester.test_completed_cv_.wait(
      l, [&tester]() { return tester.test_completed_ == true; });
  exit(tester.succeeded() ? EXIT_SUCCESS : EXIT_FAILURE);
}<|MERGE_RESOLUTION|>--- conflicted
+++ resolved
@@ -47,19 +47,11 @@
   }
 
   void start(long timeout_seconds) {
-<<<<<<< HEAD
-    rpc_->start("127.0.0.1", RPC_SERVICE_PORT,
-                [](VersionedModelId /*model*/, int /*container_id*/) {},
-                [this](rpc::RPCResponse &response) {
-                  on_response_received(std::move(response));
-                });
-=======
     rpc_->start(
         "127.0.0.1", RPC_SERVICE_PORT,
         [](VersionedModelId /*model*/, int /*container_id*/) {},
-        [this](rpc::RPCResponse response) { on_response_received(response); },
+        [this](rpc::RPCResponse &response) { on_response_received(response); },
         [](VersionedModelId, int) {});
->>>>>>> 07f4efb9
     Config &conf = get_config();
     while (!redis_connection_.connect(conf.get_redis_address(),
                                       conf.get_redis_port())) {
