#include <iostream>
#include <memory>
#include <string>
#include <utility>
#include <vector>

#include <boost/thread.hpp>

#include <clipper/datatypes.hpp>
#include <clipper/query_processor.hpp>
#include <clipper/logging.hpp>
#include <clipper/constants.hpp>

using namespace clipper;

int main() {
  QueryProcessor qp;
  std::shared_ptr<Input> input =
      std::make_shared<DoubleVector>(std::vector<double>{1.1, 2.2, 3.3, 4.4});
<<<<<<< HEAD
  boost::future<Response> prediction =
      qp.predict({"test", 3, input, 20000, "EXP3", {std::make_pair("m", 1)}});
  std::cout << prediction.get().debug_string() << std::endl;
=======
  boost::future<Response> prediction = qp.predict(
      {"test", 3, input, 20000, "newest_model", {std::make_pair("m", 1)}});
  log_info(LOGGING_TAG_CLIPPER, prediction.get().debug_string());
>>>>>>> 34799df2
}<|MERGE_RESOLUTION|>--- conflicted
+++ resolved
@@ -6,10 +6,10 @@
 
 #include <boost/thread.hpp>
 
+#include <clipper/constants.hpp>
 #include <clipper/datatypes.hpp>
+#include <clipper/logging.hpp>
 #include <clipper/query_processor.hpp>
-#include <clipper/logging.hpp>
-#include <clipper/constants.hpp>
 
 using namespace clipper;
 
@@ -17,13 +17,7 @@
   QueryProcessor qp;
   std::shared_ptr<Input> input =
       std::make_shared<DoubleVector>(std::vector<double>{1.1, 2.2, 3.3, 4.4});
-<<<<<<< HEAD
   boost::future<Response> prediction =
       qp.predict({"test", 3, input, 20000, "EXP3", {std::make_pair("m", 1)}});
-  std::cout << prediction.get().debug_string() << std::endl;
-=======
-  boost::future<Response> prediction = qp.predict(
-      {"test", 3, input, 20000, "newest_model", {std::make_pair("m", 1)}});
   log_info(LOGGING_TAG_CLIPPER, prediction.get().debug_string());
->>>>>>> 34799df2
 }