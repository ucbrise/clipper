#include <cassert>
#include <iostream>
#include <memory>
#include <string>
#include <utility>
#include <vector>

#include <boost/exception_ptr.hpp>

#include <folly/futures/Future.h>

#include <clipper/config.hpp>
#include <clipper/constants.hpp>
#include <clipper/datatypes.hpp>
#include <clipper/exceptions.hpp>
#include <clipper/json_util.hpp>
#include <clipper/logging.hpp>
#include <clipper/metrics.hpp>
#include <clipper/query_processor.hpp>
#include <clipper/redis.hpp>

#include <server_http.hpp>

using clipper::Feedback;
using clipper::FeedbackAck;
using clipper::PredictionData;
using clipper::FeedbackQuery;
using clipper::InputType;
using clipper::Output;
using clipper::Query;
using clipper::Response;
using clipper::VersionedModelId;
using clipper::json::json_parse_error;
using clipper::json::json_semantic_error;
using clipper::redis::labels_to_str;
using HttpServer = SimpleWeb::Server<SimpleWeb::HTTP>;

namespace query_frontend {

const std::string LOGGING_TAG_QUERY_FRONTEND = "QUERYFRONTEND";
const std::string GET_METRICS = "^/metrics$";

const char* PREDICTION_RESPONSE_KEY_QUERY_ID = "query_id";
const char* PREDICTION_RESPONSE_KEY_OUTPUT = "output";
const char* PREDICTION_RESPONSE_KEY_USED_DEFAULT = "default";
const char* PREDICTION_RESPONSE_KEY_DEFAULT_EXPLANATION = "default_explanation";
const char* PREDICTION_ERROR_RESPONSE_KEY_ERROR = "error";
const char* PREDICTION_ERROR_RESPONSE_KEY_CAUSE = "cause";
const char* PREDICTION_BATCH_INDICATOR_KEY = "batch_predictions";

const std::string PREDICTION_ERROR_NAME_JSON = "Json error";
const std::string PREDICTION_ERROR_NAME_QUERY_PROCESSING =
    "Query processing error";

const std::string PREDICTION_JSON_SCHEMA = R"(
  {
   "input" := [double] | [int] | [string] | [byte] | [float],
  }
)";

const std::string UPDATE_JSON_SCHEMA = R"(
  {
   "uid" := string,
   "input" := [double] | [int] | [string] | [byte] | [float],
   "label" := double
  }
)";

void respond_http(std::string content, std::string message,
                  std::shared_ptr<HttpServer::Response> response) {
  *response << "HTTP/1.1 " << message << "\r\nContent-Type: application/json"
            << "\r\nContent-Length: " << content.length() << "\r\n\r\n"
            << content;
}

/* Generate a user-facing error message containing the exception
 * content and the expected JSON schema. */
std::string json_error_msg(const std::string& exception_msg,
                           const std::string& expected_schema) {
  std::stringstream ss;
  ss << "Error parsing JSON: " << exception_msg << ". "
     << "Expected JSON schema: " << expected_schema;
  return ss.str();
}

class AppMetrics {
 public:
  explicit AppMetrics(std::string app_name)
      : app_name_(app_name),
        latency_(
            clipper::metrics::MetricsRegistry::get_metrics().create_histogram(
                "app:" + app_name + ":prediction_latency", "microseconds",
                4096)),
        throughput_(
            clipper::metrics::MetricsRegistry::get_metrics().create_meter(
                "app:" + app_name + ":prediction_throughput")),
        num_predictions_(
            clipper::metrics::MetricsRegistry::get_metrics().create_counter(
                "app:" + app_name + ":num_predictions")),
        default_pred_ratio_(
            clipper::metrics::MetricsRegistry::get_metrics()
                .create_ratio_counter("app:" + app_name +
                                      ":default_prediction_ratio")) {}
  ~AppMetrics() = default;

  AppMetrics(const AppMetrics&) = default;

  AppMetrics& operator=(const AppMetrics&) = default;

  AppMetrics(AppMetrics&&) = default;
  AppMetrics& operator=(AppMetrics&&) = default;

  std::string app_name_;
  std::shared_ptr<clipper::metrics::Histogram> latency_;
  std::shared_ptr<clipper::metrics::Meter> throughput_;
  std::shared_ptr<clipper::metrics::Counter> num_predictions_;
  std::shared_ptr<clipper::metrics::RatioCounter> default_pred_ratio_;
};

template <class QP>
class RequestHandler {
 public:
  RequestHandler(std::string address, int portno)
      : server_(address, portno), query_processor_() {
    clipper::Config& conf = clipper::get_config();
    while (!redis_connection_.connect(conf.get_redis_address(),
                                      conf.get_redis_port())) {
      clipper::log_error(LOGGING_TAG_QUERY_FRONTEND,
                         "Query frontend failed to connect to Redis",
                         "Retrying in 1 second...");
      std::this_thread::sleep_for(std::chrono::seconds(1));
    }
    while (!redis_subscriber_.connect(conf.get_redis_address(),
                                      conf.get_redis_port())) {
      clipper::log_error(LOGGING_TAG_QUERY_FRONTEND,
                         "Query frontend subscriber failed to connect to Redis",
                         "Retrying in 1 second...");
      std::this_thread::sleep_for(std::chrono::seconds(1));
    }

    server_.add_endpoint(GET_METRICS, "GET",
                         [](std::shared_ptr<HttpServer::Response> response,
                            std::shared_ptr<HttpServer::Request> /*request*/) {
                           clipper::metrics::MetricsRegistry& registry =
                               clipper::metrics::MetricsRegistry::get_metrics();
                           std::string metrics_report =
                               registry.report_metrics();
                           clipper::log_info(LOGGING_TAG_QUERY_FRONTEND,
                                             "METRICS", metrics_report);
                           respond_http(metrics_report, "200 OK", response);
                         });

    clipper::redis::subscribe_to_application_changes(
        redis_subscriber_,
        [this](const std::string& key, const std::string& event_type) {
          clipper::log_info_formatted(
              LOGGING_TAG_QUERY_FRONTEND,
              "APPLICATION EVENT DETECTED. Key: {}, event_type: {}", key,
              event_type);
          if (event_type == "hset") {
            std::string name = key;
            clipper::log_info_formatted(LOGGING_TAG_QUERY_FRONTEND,
                                        "New application detected: {}", key);
            auto app_info =
                clipper::redis::get_application_by_key(redis_connection_, key);
            InputType input_type =
                clipper::parse_input_type(app_info["input_type"]);
            std::string policy = app_info["policy"];
            std::string default_output = app_info["default_output"];
            int latency_slo_micros = std::stoi(app_info["latency_slo_micros"]);
            add_application(name, input_type, policy, default_output,
                            latency_slo_micros);
          } else if (event_type == "hdel") {
            std::string name = key;
            delete_application(name);
          }
        });

    clipper::redis::subscribe_to_model_link_changes(
        redis_subscriber_,
        [this](const std::string& key, const std::string& event_type) {
          std::string app_name = key;
          clipper::log_info_formatted(
              LOGGING_TAG_QUERY_FRONTEND,
              "APP LINKS EVENT DETECTED. App name: {}, event_type: {}",
              app_name, event_type);
          if (event_type == "sadd") {
            clipper::log_info_formatted(LOGGING_TAG_QUERY_FRONTEND,
                                        "New model link detected for app: {}",
                                        app_name);
            auto linked_model_names =
                clipper::redis::get_linked_models(redis_connection_, app_name);
            set_linked_models_for_app(app_name, linked_model_names);
          }
        });

    clipper::redis::subscribe_to_model_version_changes(
        redis_subscriber_,
        [this](const std::string& key, const std::string& event_type) {
          clipper::log_info_formatted(
              LOGGING_TAG_QUERY_FRONTEND,
              "MODEL VERSION CHANGE DETECTED. Key: {}, event_type: {}", key,
              event_type);
          if (event_type == "set") {
            std::string model_name = key;
            boost::optional<std::string> new_version =
                clipper::redis::get_current_model_version(redis_connection_,
                                                          key);
            if (new_version) {
              std::unique_lock<std::mutex> l(current_model_versions_mutex_);
              current_model_versions_[key] = *new_version;
            } else {
              clipper::log_error_formatted(
                  LOGGING_TAG_QUERY_FRONTEND,
                  "Model version change for model {} was invalid.", key);
            }
          }
        });

    // Read from Redis configuration tables and update models/applications.
    // (1) Iterate through applications and set up predict/update endpoints.
    std::vector<std::string> app_names =
        clipper::redis::get_all_application_names(redis_connection_);
    for (std::string app_name : app_names) {
      auto app_info =
          clipper::redis::get_application_by_key(redis_connection_, app_name);

      auto linked_model_names =
          clipper::redis::get_linked_models(redis_connection_, app_name);
      set_linked_models_for_app(app_name, linked_model_names);

      InputType input_type = clipper::parse_input_type(app_info["input_type"]);
      std::string policy = app_info["policy"];
      std::string default_output = app_info["default_output"];
      int latency_slo_micros = std::stoi(app_info["latency_slo_micros"]);

      add_application(app_name, input_type, policy, default_output,
                      latency_slo_micros);
    }
    if (app_names.size() > 0) {
      clipper::log_info_formatted(
          LOGGING_TAG_QUERY_FRONTEND,
          "Found {} existing applications registered in Clipper: {}.",
          app_names.size(), labels_to_str(app_names));
    }
    // (2) Update current_model_versions_ with (model, version) pairs.
    std::vector<std::string> model_names =
        clipper::redis::get_all_model_names(redis_connection_);
    // Record human-readable model names for logging
    std::vector<std::string> model_names_with_version;
    for (std::string model_name : model_names) {
      auto model_version = clipper::redis::get_current_model_version(
          redis_connection_, model_name);
      if (model_version) {
        std::unique_lock<std::mutex> l(current_model_versions_mutex_);
        current_model_versions_[model_name] = *model_version;
        model_names_with_version.push_back(model_name + "@" + *model_version);
      } else {
        clipper::log_error_formatted(
            LOGGING_TAG_QUERY_FRONTEND,
            "Found model {} with missing current version.", model_name);
        throw std::runtime_error("Invalid model version");
      }
    }
    if (model_names.size() > 0) {
      clipper::log_info_formatted(LOGGING_TAG_QUERY_FRONTEND,
                                  "Found {} models deployed to Clipper: {}.",
                                  model_names.size(),
                                  labels_to_str(model_names_with_version));
    }
  }

  ~RequestHandler() {
    redis_connection_.disconnect();
    redis_subscriber_.disconnect();
  }

  void set_linked_models_for_app(std::string name,
                                 std::vector<std::string> models) {
    std::unique_lock<std::mutex> l(linked_models_for_apps_mutex_);
    linked_models_for_apps_[name] = models;
  }

  std::vector<std::string> get_linked_models_for_app(std::string name) {
    std::unique_lock<std::mutex> l(linked_models_for_apps_mutex_);
    return linked_models_for_apps_[name];
  }

  void add_application(std::string name, InputType input_type,
                       std::string policy, std::string default_output,
                       long latency_slo_micros) {
    // TODO: QueryProcessor should handle this. We need to decide how the
    // default output fits into the generic selection policy API. Do all
    // selection policies have a default output?

    // Initialize selection state for this application
    if (policy == clipper::DefaultOutputSelectionPolicy::get_name()) {
      clipper::DefaultOutputSelectionPolicy p;
      clipper::Output parsed_default_output(default_output, {});
      auto init_state = p.init_state(parsed_default_output);
      clipper::StateKey state_key{name, clipper::DEFAULT_USER_ID, 0};
      query_processor_.get_state_table()->put(state_key,
                                              p.serialize(init_state));
    }

    AppMetrics app_metrics(name);

    auto predict_fn = [this, name, input_type, policy, latency_slo_micros,
                       app_metrics](
        std::shared_ptr<HttpServer::Response> response,
        std::shared_ptr<HttpServer::Request> request) {
      try {
        std::vector<std::string> models = get_linked_models_for_app(name);
        std::vector<VersionedModelId> versioned_models;
        {
          std::unique_lock<std::mutex> l(current_model_versions_mutex_);
          for (auto m : models) {
            auto version = current_model_versions_.find(m);
            if (version != current_model_versions_.end()) {
              versioned_models.emplace_back(m, version->second);
            }
          }
        }

        folly::Future<std::vector<folly::Try<Response>>> predictions =
            decode_and_handle_predict(request->content.string(), name,
                                      versioned_models, policy,
                                      latency_slo_micros, input_type);

        predictions
            .then([response,
                   app_metrics](std::vector<folly::Try<Response>> tries) {
              std::vector<std::string> all_content;
              for (auto t : tries) {
                try {
                  Response r = t.value();
                  if (r.output_is_default_) {
                    app_metrics.default_pred_ratio_->increment(1, 1);
                  } else {
                    app_metrics.default_pred_ratio_->increment(0, 1);
                  }
                  app_metrics.latency_->insert(r.duration_micros_);
                  app_metrics.num_predictions_->increment(1);
                  app_metrics.throughput_->mark(1);

                  std::string content = get_prediction_response_content(r);
                  all_content.push_back(content);
                } catch (const std::exception& e) {
                  clipper::log_error(LOGGING_TAG_QUERY_FRONTEND,
                                     "Returned response before all predictions "
                                     "in batch were processed");
                }
              }

              std::string final_content =
                  get_batch_prediction_response_content(all_content);
              respond_http(final_content, "200 OK", response);
            })
            .onError([response](const std::exception& e) {
              clipper::log_error_formatted(clipper::LOGGING_TAG_CLIPPER,
                                           "Unexpected error: {}", e.what());
              respond_http("An unexpected error occurred!",
                           "500 Internal Server Error", response);
            });
      } catch (const json_parse_error& e) {
        std::string error_msg =
            json_error_msg(e.what(), PREDICTION_JSON_SCHEMA);
        std::string json_error_response = get_prediction_error_response_content(
            PREDICTION_ERROR_NAME_JSON, error_msg);
        respond_http(json_error_response, "400 Bad Request", response);
      } catch (const json_semantic_error& e) {
        std::string error_msg =
            json_error_msg(e.what(), PREDICTION_JSON_SCHEMA);
        std::string json_error_response = get_prediction_error_response_content(
            PREDICTION_ERROR_NAME_JSON, error_msg);
        respond_http(json_error_response, "400 Bad Request", response);
      } catch (const std::invalid_argument& e) {
        // This invalid argument exception is most likely the propagation of an
        // exception thrown
        // when Rapidjson attempts to parse an invalid json schema
        std::string json_error_response = get_prediction_error_response_content(
            PREDICTION_ERROR_NAME_JSON, e.what());
        respond_http(json_error_response, "400 Bad Request", response);
      } catch (const clipper::PredictError& e) {
        std::string error_msg = e.what();
        std::string json_error_response = get_prediction_error_response_content(
            PREDICTION_ERROR_NAME_QUERY_PROCESSING, error_msg);
        respond_http(json_error_response, "400 Bad Request", response);
      }
    };
    std::string predict_endpoint = "^/" + name + "/predict$";
    server_.add_endpoint(predict_endpoint, "POST", predict_fn);

    auto update_fn = [this, name, input_type, policy](
        std::shared_ptr<HttpServer::Response> response,
        std::shared_ptr<HttpServer::Request> request) {
      try {
        std::vector<std::string> models = get_linked_models_for_app(name);
        std::vector<VersionedModelId> versioned_models;
        {
          std::unique_lock<std::mutex> l(current_model_versions_mutex_);
          for (auto m : models) {
            auto version = current_model_versions_.find(m);
            if (version != current_model_versions_.end()) {
              versioned_models.emplace_back(m, version->second);
            }
          }
        }
        folly::Future<FeedbackAck> update =
            decode_and_handle_update(request->content.string(), name,
                                     versioned_models, policy, input_type);
        update.then([response](FeedbackAck ack) {
          std::stringstream ss;
          ss << "Feedback received? " << ack;
          std::string content = ss.str();
          respond_http(content, "200 OK", response);
        });
      } catch (const json_parse_error& e) {
        std::string error_msg = json_error_msg(e.what(), UPDATE_JSON_SCHEMA);
        respond_http(error_msg, "400 Bad Request", response);
      } catch (const json_semantic_error& e) {
        std::string error_msg = json_error_msg(e.what(), UPDATE_JSON_SCHEMA);
        respond_http(error_msg, "400 Bad Request", response);
      } catch (const std::invalid_argument& e) {
        respond_http(e.what(), "400 Bad Request", response);
      }
    };
    std::string update_endpoint = "^/" + name + "/update$";
    server_.add_endpoint(update_endpoint, "POST", update_fn);
  }

<<<<<<< HEAD
  static const std::string parse_output_y_hat(
      std::shared_ptr<PredictionData>& y_hat) {
    SharedPoolPtr<char> str_content = clipper::get_data<char>(y_hat);
    return std::string(str_content.get() + y_hat->start(),
                       str_content.get() + y_hat->start() + y_hat->size());
=======
  void delete_application(std::string name) {
    std::string predict_endpoint = "^/" + name + "/predict$";
    server_.delete_endpoint(predict_endpoint, "POST");
    std::string update_endpoint = "^/" + name + "/update$";
    server_.delete_endpoint(update_endpoint, "POST");
>>>>>>> 026aca69
  }

  /**
   * Obtains the json-formatted http response content for a successful query
   *
   * JSON format for prediction response:
   * {
   *    "query_id" := int,
   *    "output" := float,
   *    "default" := boolean
   *    "default_explanation" := string (optional)
   * }
   */
  static const std::string get_prediction_response_content(
      Response& query_response) {
    rapidjson::Document json_response;
    json_response.SetObject();
    clipper::json::add_long(json_response, PREDICTION_RESPONSE_KEY_QUERY_ID,
                            query_response.query_id_);
    rapidjson::Document json_y_hat;
    std::string y_hat_str = parse_output_y_hat(query_response.output_.y_hat_);
    try {
      // Attempt to parse the string output as JSON
      // and, if possible, nest it in object form within the
      // query response
      clipper::json::parse_json(y_hat_str, json_y_hat);
      clipper::json::add_object(json_response, PREDICTION_RESPONSE_KEY_OUTPUT,
                                json_y_hat);
    } catch (const clipper::json::json_parse_error& e) {
      // If the string output is not JSON-formatted, include
      // it as a JSON-safe string value in the query response
      clipper::json::add_string(json_response, PREDICTION_RESPONSE_KEY_OUTPUT,
                                y_hat_str);
    }
    clipper::json::add_bool(json_response, PREDICTION_RESPONSE_KEY_USED_DEFAULT,
                            query_response.output_is_default_);
    if (query_response.output_is_default_ &&
        query_response.default_explanation_) {
      clipper::json::add_string(json_response,
                                PREDICTION_RESPONSE_KEY_DEFAULT_EXPLANATION,
                                query_response.default_explanation_.get());
    }
    std::string content = clipper::json::to_json_string(json_response);
    return content;
  }

  /**
   * Obtains the json-formatted http response content for a successful query
   *
   * JSON format for prediction response:
   * {
   *   "batch_predictions" :
   *     {
   *        "query_id" := int,
   *        "output" := float,
   *        "default" := boolean
   *        "default_explanation" := string (optional)
   *     }
   * }
   */
  static const std::string get_batch_prediction_response_content(
      std::vector<std::string> query_responses) {
    if (query_responses.size() == 1) {
      return query_responses[0];
    }

    rapidjson::Document json_response;
    json_response.SetObject();
    try {
      clipper::json::add_json_array(
          json_response, PREDICTION_BATCH_INDICATOR_KEY, query_responses);
    } catch (const clipper::json::json_parse_error& e) {
      clipper::json::add_string_array(
          json_response, PREDICTION_BATCH_INDICATOR_KEY, query_responses);
    }

    std::string content = clipper::json::to_json_string(json_response);
    return content;
  }

  /**
   * Obtains the json-formatted http response content for a query
   * that could not be completed due to an error
   *
   * JSON format for error prediction response:
   * {
   *    "error" := string,
   *    "cause" := string
   * }
   */
  static const std::string get_prediction_error_response_content(
      const std::string error_name, const std::string error_msg) {
    rapidjson::Document error_response;
    error_response.SetObject();
    clipper::json::add_string(error_response,
                              PREDICTION_ERROR_RESPONSE_KEY_ERROR, error_name);
    clipper::json::add_string(error_response,
                              PREDICTION_ERROR_RESPONSE_KEY_CAUSE, error_msg);
    return clipper::json::to_json_string(error_response);
  }

  /*
   * JSON format for prediction query request:
   * {
   *  "input" := [double] | [int] | [string] | [byte] | [float]
   *  "input_batch" := [[double] | [int] | [byte] | [float] | string]
   * }
   */
  folly::Future<std::vector<folly::Try<Response>>> decode_and_handle_predict(
      std::string json_content, std::string name,
      std::vector<VersionedModelId> models, std::string policy,
      long latency_slo_micros, InputType input_type) {
    rapidjson::Document d;
    clipper::json::parse_json(json_content, d);
    long uid = 0;

    std::vector<std::shared_ptr<PredictionData>> input_batch =
        clipper::json::parse_inputs(input_type, d);
    std::vector<folly::Future<Response>> predictions;
    for (auto input : input_batch) {
      auto prediction = query_processor_.predict(
          Query{name, uid, input, latency_slo_micros, policy, models});
      predictions.push_back(std::move(prediction));
    }
    return folly::collectAll(predictions);
  }

  /*
   * JSON format for feedback query request:
   * {
   *  "uid" := string,
   *  "input" := [double] | [int] | [string] | [byte] | [float],
   *  "label" := double
   * }
   */
  folly::Future<FeedbackAck> decode_and_handle_update(
      std::string json_content, std::string name,
      std::vector<VersionedModelId> models, std::string policy,
      InputType input_type) {
    rapidjson::Document d;
    clipper::json::parse_json(json_content, d);
    long uid = clipper::json::get_long(d, "uid");
    std::shared_ptr<PredictionData> input =
        clipper::json::parse_single_input(input_type, d);
    double y_hat = clipper::json::get_double(d, "label");
    auto update = query_processor_.update(
        FeedbackQuery{name, uid, {Feedback(input, y_hat)}, policy, models});
    return update;
  }

  void start_listening() { server_.start(); }

  /**
   * Returns the number of applications that have been registered
   * with Clipper. This is equivalent to the number of /predict,/update
   * REST endpoint pairs that have been registered with the server.
   * We don't count the /metrics endpoint as it does not serve predictions.
   */
  size_t num_applications() {
    // Subtract one to account for the /metrics endpoint
    size_t count = server_.num_endpoints() - 1;
    assert(count % 2 == 0);
    return count / 2;
  }

  /**
   * Returns a copy of the map containing current model names and versions.
   */
  std::unordered_map<std::string, std::string> get_current_model_versions() {
    return current_model_versions_;
  }

 private:
  HttpServer server_;
  QP query_processor_;
  redox::Redox redis_connection_;
  redox::Subscriber redis_subscriber_;
  std::mutex current_model_versions_mutex_;
  std::unordered_map<std::string, std::string> current_model_versions_;

  std::mutex linked_models_for_apps_mutex_;
  std::unordered_map<std::string, std::vector<std::string>>
      linked_models_for_apps_;
};

}  // namespace query_frontend<|MERGE_RESOLUTION|>--- conflicted
+++ resolved
@@ -429,19 +429,18 @@
     server_.add_endpoint(update_endpoint, "POST", update_fn);
   }
 
-<<<<<<< HEAD
   static const std::string parse_output_y_hat(
       std::shared_ptr<PredictionData>& y_hat) {
     SharedPoolPtr<char> str_content = clipper::get_data<char>(y_hat);
     return std::string(str_content.get() + y_hat->start(),
                        str_content.get() + y_hat->start() + y_hat->size());
-=======
+  }
+
   void delete_application(std::string name) {
     std::string predict_endpoint = "^/" + name + "/predict$";
     server_.delete_endpoint(predict_endpoint, "POST");
     std::string update_endpoint = "^/" + name + "/update$";
     server_.delete_endpoint(update_endpoint, "POST");
->>>>>>> 026aca69
   }
 
   /**
