#include <cassert>
#include <iostream>
#include <memory>
#include <string>
#include <utility>
#include <vector>

#include <clipper/config.hpp>
#include <clipper/constants.hpp>
#include <clipper/datatypes.hpp>
#include <clipper/json_util.hpp>
#include <clipper/metrics.hpp>
#include <clipper/query_processor.hpp>
#include <clipper/redis.hpp>
#include <clipper/logging.hpp>

#include <server_http.hpp>

using clipper::Response;
using clipper::FeedbackAck;
using clipper::VersionedModelId;
using clipper::InputType;
using clipper::Input;
using clipper::OutputType;
using clipper::Output;
using clipper::Query;
using clipper::Feedback;
using clipper::FeedbackQuery;
using clipper::json::json_parse_error;
using clipper::json::json_semantic_error;
using clipper::json::parse_json;
using clipper::json::parse_input;
using clipper::json::parse_output;
using clipper::json::get_long;
using HttpServer = SimpleWeb::Server<SimpleWeb::HTTP>;

namespace query_frontend {

const std::string LOGGING_TAG_QUERY_FRONTEND = "QUERYFRONTEND";
const std::string GET_METRICS = "^/metrics$";

const std::string PREDICTION_JSON_SCHEMA = R"(
  {
   "uid" := string,
   "input" := [double] | [int] | [string] | [byte] | [float],
  }
)";

const std::string UPDATE_JSON_SCHEMA = R"(
  {
   "uid" := string,
   "input" := [double] | [int] | [string] | [byte] | [float],
   "model_name" := string,
   "model_version" := int,
   "label" := double
  }
<<<<<<< HEAD
  return r;
}

std::shared_ptr<Input> decode_input(InputType input_type, ptree& parsed_json) {
  std::shared_ptr<Input> result;
  switch (input_type) {
    case InputType::Doubles: {
      std::vector<double> inputs = as_vector<double>(parsed_json, "input");
      return std::make_shared<clipper::DoubleVector>(inputs);
    }
    case InputType::Floats: {
      std::vector<float> inputs = as_vector<float>(parsed_json, "input");
      return std::make_shared<clipper::FloatVector>(inputs);
    }
    case InputType::Ints: {
      std::vector<int> inputs = as_vector<int>(parsed_json, "input");
      return std::make_shared<clipper::IntVector>(inputs);
    }
    case InputType::Strings: {
      std::string input_string =
          parsed_json.get_child("input").get_value<std::string>();
      return std::make_shared<clipper::SerializableString>(input_string);
    }
    case InputType::Bytes: {
      throw std::invalid_argument("Base64 encoded bytes are not supported yet");
    }
    default:
      throw std::invalid_argument("input_type is not a valid type");
  }
}
=======
)";
>>>>>>> 34799df2

void respond_http(std::string content, std::string message,
                  std::shared_ptr<HttpServer::Response> response) {
  *response << "HTTP/1.1 " << message
            << "\r\nContent-Length: " << content.length() << "\r\n\r\n"
            << content << "\n";
}

/* Generate a user-facing error message containing the exception
 * content and the expected JSON schema. */
std::string json_error_msg(const std::string& exception_msg,
                           const std::string& expected_schema) {
  std::stringstream ss;
  ss << "Error parsing JSON: " << exception_msg << ". "
     << "Expected JSON schema: " << expected_schema;
  return ss.str();
}

template <class QP>
class RequestHandler {
 public:
  RequestHandler(std::string address, int portno, int num_threads)
      : server_(address, portno, num_threads), query_processor_() {
    clipper::Config& conf = clipper::get_config();
    while (!redis_connection_.connect(conf.get_redis_address(),
                                      conf.get_redis_port())) {
      clipper::log_error(
          LOGGING_TAG_QUERY_FRONTEND, "Query frontend failed to connect to Redis", "Retrying in 1 second...");
      std::this_thread::sleep_for(std::chrono::seconds(1));
    }
    while (!redis_subscriber_.connect(conf.get_redis_address(),
                                      conf.get_redis_port())) {
      clipper::log_error(
          LOGGING_TAG_QUERY_FRONTEND,
          "Query frontend subscriber failed to connect to Redis",
          "Retrying in 1 second...");
      std::this_thread::sleep_for(std::chrono::seconds(1));
    }

    server_.add_endpoint(
        GET_METRICS, "GET",
        [](std::shared_ptr<HttpServer::Response> response,
           std::shared_ptr<HttpServer::Request> /*request*/) {
          clipper::metrics::MetricsRegistry& registry =
              clipper::metrics::MetricsRegistry::get_metrics();
          std::string metrics_report = registry.report_metrics();
          clipper::log_info(LOGGING_TAG_QUERY_FRONTEND, "METRICS", metrics_report);
          respond_http(metrics_report, "200 OK", response);
        });

    clipper::redis::subscribe_to_application_changes(
        redis_subscriber_,
        [this](const std::string& key, const std::string& event_type) {
          clipper::log_info_formatted(
              LOGGING_TAG_QUERY_FRONTEND, "APPLICATION EVENT DETECTED. Key: {}, event_type: {}", key, event_type);
          if (event_type == "hset") {
            std::string name = key;
            clipper::log_info_formatted(LOGGING_TAG_QUERY_FRONTEND, "New application detected: {}", key);
            auto app_info =
                clipper::redis::get_application_by_key(redis_connection_, key);
            std::vector<VersionedModelId> candidate_models =
                clipper::redis::str_to_models(app_info["candidate_models"]);
            InputType input_type =
                clipper::parse_input_type(app_info["input_type"]);
            OutputType output_type =
                clipper::parse_output_type(app_info["output_type"]);
            std::string policy = app_info["policy"];
            int latency_slo_micros = std::stoi(app_info["latency_slo_micros"]);
            add_application(name, candidate_models, input_type, output_type,
                            policy, latency_slo_micros);
          }
        });
  }

  ~RequestHandler() {
    redis_connection_.disconnect();
    redis_subscriber_.disconnect();
  }

  void add_application(std::string name, std::vector<VersionedModelId> models,
                       InputType input_type, OutputType output_type,
                       std::string policy, long latency_slo_micros) {
    auto predict_fn = [this, name, input_type, policy, latency_slo_micros,
                       models](std::shared_ptr<HttpServer::Response> response,
                               std::shared_ptr<HttpServer::Request> request) {
      try {
        auto prediction =
            decode_and_handle_predict(request->content.string(), name, models,
                                      policy, latency_slo_micros, input_type);
        prediction.then([response](boost::future<Response> f) {
          Response r = f.get();
          std::stringstream ss;
          ss << "qid:" << r.query_id_ << ", predict:" << r.output_.y_hat_;
          std::string content = ss.str();
          respond_http(content, "200 OK", response);
        });
      } catch (const json_parse_error& e) {
        std::string error_msg =
            json_error_msg(e.what(), PREDICTION_JSON_SCHEMA);
        respond_http(error_msg, "400 Bad Request", response);
      } catch (const json_semantic_error& e) {
        std::string error_msg =
            json_error_msg(e.what(), PREDICTION_JSON_SCHEMA);
        respond_http(error_msg, "400 Bad Request", response);
      } catch (const std::invalid_argument& e) {
        respond_http(e.what(), "400 Bad Request", response);
      }
    };
    std::string predict_endpoint = "^/" + name + "/predict$";
    server_.add_endpoint(predict_endpoint, "POST", predict_fn);

    auto update_fn = [this, name, input_type, output_type, policy, models](
        std::shared_ptr<HttpServer::Response> response,
        std::shared_ptr<HttpServer::Request> request) {
      try {
        auto update =
            decode_and_handle_update(request->content.string(), name, models,
                                     policy, input_type, output_type);
        update.then([response](boost::future<FeedbackAck> f) {
          FeedbackAck ack = f.get();
          std::stringstream ss;
          ss << "Feedback received? " << ack;
          std::string content = ss.str();
          respond_http(content, "200 OK", response);
        });
      } catch (const json_parse_error& e) {
        std::string error_msg = json_error_msg(e.what(), UPDATE_JSON_SCHEMA);
        respond_http(error_msg, "400 Bad Request", response);
      } catch (const json_semantic_error& e) {
        std::string error_msg = json_error_msg(e.what(), UPDATE_JSON_SCHEMA);
        respond_http(error_msg, "400 Bad Request", response);
      } catch (const std::invalid_argument& e) {
        respond_http(e.what(), "400 Bad Request", response);
      }
    };
    std::string update_endpoint = "^/" + name + "/update$";
    server_.add_endpoint(update_endpoint, "POST", update_fn);
  }

  /*
   * JSON format for prediction query request:
   * {
   *  "uid" := string,
   *  "input" := [double] | [int] | [string] | [byte] | [float],
   * }
   */
  boost::future<Response> decode_and_handle_predict(
      std::string json_content, std::string name,
      std::vector<VersionedModelId> models, std::string policy,
      long latency_slo_micros, InputType input_type) {
    rapidjson::Document d;
    parse_json(json_content, d);
    long uid = get_long(d, "uid");
    std::shared_ptr<Input> input = parse_input(input_type, d);
    auto prediction = query_processor_.predict(
        Query{name, uid, input, latency_slo_micros, policy, models});
    return prediction;
  }

  /*
   * JSON format for feedback query request:
   * {
   *  "uid" := string,
   *  "input" := [double] | [int] | [string] | [byte] | [float],
   *  "model_name" := string,
   *  "model_version" := int,
   *  "label" := double
   * }
   */
  boost::future<FeedbackAck> decode_and_handle_update(
      std::string json_content, std::string name,
      std::vector<VersionedModelId> models, std::string policy,
<<<<<<< HEAD
      InputType input_type, OutputType /*output_type*/) {
    std::istringstream is(json_content);
    ptree pt;
    read_json(is, pt);

    long uid = pt.get<long>("uid");
    std::shared_ptr<Input> input = decode_input(input_type, pt);
    double y_hat = pt.get<double>("label");
    auto update = query_processor_.update(FeedbackQuery{
        name, uid, {Feedback(input, y_hat)}, policy, models});

=======
      InputType input_type, OutputType output_type) {
    rapidjson::Document d;
    parse_json(json_content, d);
    long uid = get_long(d, "uid");
    std::shared_ptr<Input> input = parse_input(input_type, d);
    Output output = parse_output(output_type, d);
    auto update = query_processor_.update(FeedbackQuery{
        name, uid, {std::make_pair(input, output)}, policy, models});
>>>>>>> 34799df2
    return update;
  }

  void start_listening() { server_.start(); }

  /**
   * Returns the number of applications that have been registered
   * with Clipper. This is equivalent to the number of /predict,/update
   * REST endpoint pairs that have been registered with the server.
   * We don't count the /metrics endpoint as it does not serve predictions.
   */
  size_t num_applications() {
    // Subtract one to account for the /metrics endpoint
    size_t count = server_.num_endpoints() - 1;
    assert(count % 2 == 0);
    return count / 2;
  }

 private:
  HttpServer server_;
  QP query_processor_;
  redox::Redox redis_connection_;
  redox::Subscriber redis_subscriber_;
};

}  // namespace query_frontend<|MERGE_RESOLUTION|>--- conflicted
+++ resolved
@@ -9,10 +9,10 @@
 #include <clipper/constants.hpp>
 #include <clipper/datatypes.hpp>
 #include <clipper/json_util.hpp>
+#include <clipper/logging.hpp>
 #include <clipper/metrics.hpp>
 #include <clipper/query_processor.hpp>
 #include <clipper/redis.hpp>
-#include <clipper/logging.hpp>
 
 #include <server_http.hpp>
 
@@ -21,17 +21,12 @@
 using clipper::VersionedModelId;
 using clipper::InputType;
 using clipper::Input;
-using clipper::OutputType;
 using clipper::Output;
 using clipper::Query;
 using clipper::Feedback;
 using clipper::FeedbackQuery;
 using clipper::json::json_parse_error;
 using clipper::json::json_semantic_error;
-using clipper::json::parse_json;
-using clipper::json::parse_input;
-using clipper::json::parse_output;
-using clipper::json::get_long;
 using HttpServer = SimpleWeb::Server<SimpleWeb::HTTP>;
 
 namespace query_frontend {
@@ -50,44 +45,9 @@
   {
    "uid" := string,
    "input" := [double] | [int] | [string] | [byte] | [float],
-   "model_name" := string,
-   "model_version" := int,
    "label" := double
   }
-<<<<<<< HEAD
-  return r;
-}
-
-std::shared_ptr<Input> decode_input(InputType input_type, ptree& parsed_json) {
-  std::shared_ptr<Input> result;
-  switch (input_type) {
-    case InputType::Doubles: {
-      std::vector<double> inputs = as_vector<double>(parsed_json, "input");
-      return std::make_shared<clipper::DoubleVector>(inputs);
-    }
-    case InputType::Floats: {
-      std::vector<float> inputs = as_vector<float>(parsed_json, "input");
-      return std::make_shared<clipper::FloatVector>(inputs);
-    }
-    case InputType::Ints: {
-      std::vector<int> inputs = as_vector<int>(parsed_json, "input");
-      return std::make_shared<clipper::IntVector>(inputs);
-    }
-    case InputType::Strings: {
-      std::string input_string =
-          parsed_json.get_child("input").get_value<std::string>();
-      return std::make_shared<clipper::SerializableString>(input_string);
-    }
-    case InputType::Bytes: {
-      throw std::invalid_argument("Base64 encoded bytes are not supported yet");
-    }
-    default:
-      throw std::invalid_argument("input_type is not a valid type");
-  }
-}
-=======
 )";
->>>>>>> 34799df2
 
 void respond_http(std::string content, std::string message,
                   std::shared_ptr<HttpServer::Response> response) {
@@ -114,50 +74,52 @@
     clipper::Config& conf = clipper::get_config();
     while (!redis_connection_.connect(conf.get_redis_address(),
                                       conf.get_redis_port())) {
-      clipper::log_error(
-          LOGGING_TAG_QUERY_FRONTEND, "Query frontend failed to connect to Redis", "Retrying in 1 second...");
+      clipper::log_error(LOGGING_TAG_QUERY_FRONTEND,
+                         "Query frontend failed to connect to Redis",
+                         "Retrying in 1 second...");
       std::this_thread::sleep_for(std::chrono::seconds(1));
     }
     while (!redis_subscriber_.connect(conf.get_redis_address(),
                                       conf.get_redis_port())) {
-      clipper::log_error(
-          LOGGING_TAG_QUERY_FRONTEND,
-          "Query frontend subscriber failed to connect to Redis",
-          "Retrying in 1 second...");
+      clipper::log_error(LOGGING_TAG_QUERY_FRONTEND,
+                         "Query frontend subscriber failed to connect to Redis",
+                         "Retrying in 1 second...");
       std::this_thread::sleep_for(std::chrono::seconds(1));
     }
 
-    server_.add_endpoint(
-        GET_METRICS, "GET",
-        [](std::shared_ptr<HttpServer::Response> response,
-           std::shared_ptr<HttpServer::Request> /*request*/) {
-          clipper::metrics::MetricsRegistry& registry =
-              clipper::metrics::MetricsRegistry::get_metrics();
-          std::string metrics_report = registry.report_metrics();
-          clipper::log_info(LOGGING_TAG_QUERY_FRONTEND, "METRICS", metrics_report);
-          respond_http(metrics_report, "200 OK", response);
-        });
+    server_.add_endpoint(GET_METRICS, "GET",
+                         [](std::shared_ptr<HttpServer::Response> response,
+                            std::shared_ptr<HttpServer::Request> /*request*/) {
+                           clipper::metrics::MetricsRegistry& registry =
+                               clipper::metrics::MetricsRegistry::get_metrics();
+                           std::string metrics_report =
+                               registry.report_metrics();
+                           clipper::log_info(LOGGING_TAG_QUERY_FRONTEND,
+                                             "METRICS", metrics_report);
+                           respond_http(metrics_report, "200 OK", response);
+                         });
 
     clipper::redis::subscribe_to_application_changes(
         redis_subscriber_,
         [this](const std::string& key, const std::string& event_type) {
           clipper::log_info_formatted(
-              LOGGING_TAG_QUERY_FRONTEND, "APPLICATION EVENT DETECTED. Key: {}, event_type: {}", key, event_type);
+              LOGGING_TAG_QUERY_FRONTEND,
+              "APPLICATION EVENT DETECTED. Key: {}, event_type: {}", key,
+              event_type);
           if (event_type == "hset") {
             std::string name = key;
-            clipper::log_info_formatted(LOGGING_TAG_QUERY_FRONTEND, "New application detected: {}", key);
+            clipper::log_info_formatted(LOGGING_TAG_QUERY_FRONTEND,
+                                        "New application detected: {}", key);
             auto app_info =
                 clipper::redis::get_application_by_key(redis_connection_, key);
             std::vector<VersionedModelId> candidate_models =
                 clipper::redis::str_to_models(app_info["candidate_models"]);
             InputType input_type =
                 clipper::parse_input_type(app_info["input_type"]);
-            OutputType output_type =
-                clipper::parse_output_type(app_info["output_type"]);
             std::string policy = app_info["policy"];
             int latency_slo_micros = std::stoi(app_info["latency_slo_micros"]);
-            add_application(name, candidate_models, input_type, output_type,
-                            policy, latency_slo_micros);
+            add_application(name, candidate_models, input_type, policy,
+                            latency_slo_micros);
           }
         });
   }
@@ -168,8 +130,8 @@
   }
 
   void add_application(std::string name, std::vector<VersionedModelId> models,
-                       InputType input_type, OutputType output_type,
-                       std::string policy, long latency_slo_micros) {
+                       InputType input_type, std::string policy,
+                       long latency_slo_micros) {
     auto predict_fn = [this, name, input_type, policy, latency_slo_micros,
                        models](std::shared_ptr<HttpServer::Response> response,
                                std::shared_ptr<HttpServer::Request> request) {
@@ -199,13 +161,12 @@
     std::string predict_endpoint = "^/" + name + "/predict$";
     server_.add_endpoint(predict_endpoint, "POST", predict_fn);
 
-    auto update_fn = [this, name, input_type, output_type, policy, models](
+    auto update_fn = [this, name, input_type, policy, models](
         std::shared_ptr<HttpServer::Response> response,
         std::shared_ptr<HttpServer::Request> request) {
       try {
-        auto update =
-            decode_and_handle_update(request->content.string(), name, models,
-                                     policy, input_type, output_type);
+        auto update = decode_and_handle_update(request->content.string(), name,
+                                               models, policy, input_type);
         update.then([response](boost::future<FeedbackAck> f) {
           FeedbackAck ack = f.get();
           std::stringstream ss;
@@ -239,9 +200,9 @@
       std::vector<VersionedModelId> models, std::string policy,
       long latency_slo_micros, InputType input_type) {
     rapidjson::Document d;
-    parse_json(json_content, d);
-    long uid = get_long(d, "uid");
-    std::shared_ptr<Input> input = parse_input(input_type, d);
+    clipper::json::parse_json(json_content, d);
+    long uid = clipper::json::get_long(d, "uid");
+    std::shared_ptr<Input> input = clipper::json::parse_input(input_type, d);
     auto prediction = query_processor_.predict(
         Query{name, uid, input, latency_slo_micros, policy, models});
     return prediction;
@@ -252,36 +213,20 @@
    * {
    *  "uid" := string,
    *  "input" := [double] | [int] | [string] | [byte] | [float],
-   *  "model_name" := string,
-   *  "model_version" := int,
    *  "label" := double
    * }
    */
   boost::future<FeedbackAck> decode_and_handle_update(
       std::string json_content, std::string name,
       std::vector<VersionedModelId> models, std::string policy,
-<<<<<<< HEAD
-      InputType input_type, OutputType /*output_type*/) {
-    std::istringstream is(json_content);
-    ptree pt;
-    read_json(is, pt);
-
-    long uid = pt.get<long>("uid");
-    std::shared_ptr<Input> input = decode_input(input_type, pt);
-    double y_hat = pt.get<double>("label");
-    auto update = query_processor_.update(FeedbackQuery{
-        name, uid, {Feedback(input, y_hat)}, policy, models});
-
-=======
-      InputType input_type, OutputType output_type) {
+      InputType input_type) {
     rapidjson::Document d;
-    parse_json(json_content, d);
-    long uid = get_long(d, "uid");
-    std::shared_ptr<Input> input = parse_input(input_type, d);
-    Output output = parse_output(output_type, d);
-    auto update = query_processor_.update(FeedbackQuery{
-        name, uid, {std::make_pair(input, output)}, policy, models});
->>>>>>> 34799df2
+    clipper::json::parse_json(json_content, d);
+    long uid = clipper::json::get_long(d, "uid");
+    std::shared_ptr<Input> input = clipper::json::parse_input(input_type, d);
+    double y_hat = clipper::json::get_double(d, "label");
+    auto update = query_processor_.update(
+        FeedbackQuery{name, uid, {Feedback(input, y_hat)}, policy, models});
     return update;
   }
 
