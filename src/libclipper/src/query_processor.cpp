#include <iostream>
#include <iomanip>
#include <string>
#include <thread>
#include <unordered_map>

#define BOOST_THREAD_PROVIDES_FUTURE_CONTINUATION
#define BOOST_THREAD_PROVIDES_FUTURE_WHEN_ALL_WHEN_ANY
#define PROVIDES_EXECUTORS
#include <boost/thread.hpp>
#include <boost/thread/executors/basic_thread_pool.hpp>

#include <clipper/datatypes.hpp>
#include <clipper/containers.hpp>
#include <clipper/query_processor.hpp>
#include <clipper/task_executor.hpp>
#include <clipper/timers.hpp>

#define UNREACHABLE() assert(false)

using boost::future;
using boost::shared_future;
using std::vector;
using std::tuple;

namespace clipper {
  
  // TODO: replace these template methods with a better way to do
  // polymorphic dispatch
  template <typename Policy>
  std::pair<std::vector<PredictTask>, std::string> select_predict_tasks(
                                                                       Query query, long query_id, std::shared_ptr<StateDB> state_db) {
    auto hashkey = Policy::hash_models(query.candidate_models_);
    typename Policy::state_type state;
    std::string serialized_state;
    if (auto state_opt =
        state_db->get(StateKey{query.label_, query.user_id_, hashkey})) {
      serialized_state = *state_opt;
      // if auto doesn't work: Policy::state_type
      state = Policy::deserialize_state(serialized_state);
    } else {
      state = Policy::initialize(query.candidate_models_);
      serialized_state = Policy::serialize_state(state);
    }
    return std::make_pair(Policy::select_predict_tasks(state, query, query_id),
                          serialized_state);
  }
  
  
  template <typename Policy>
  Output combine_predictions(Query query, std::vector<Output> predictions,
                             const std::string& serialized_state) {
    // typename Policy::state_type state;
    const auto state = Policy::deserialize_state(serialized_state);
    return Policy::combine_predictions(state, query, predictions);
  }
<<<<<<< HEAD
=======
  return std::make_pair(Policy::select_feedback_tasks(state, query, query_id),
                        serialized_state);
}

template <typename Policy>
void process_feedback(FeedbackQuery feedback,
std::vector<Output> predictions,
                           const ByteBuffer& serialized_state,
                           std::shared_ptr<StateDB> state_db) {
  // typename Policy::state_type state;
  const auto state = Policy::deserialize_state(serialized_state);
  auto new_state = Policy::process_feedback(state, feedback.feedback_, predictions);
  auto serialized_new_state = Policy::serialize_state(new_state);
  auto hashkey = Policy::hash_models(feedback.candidate_models_);
  state_db->put(StateKey{feedback.label_, feedback.user_id_, hashkey}, serialized_new_state);
}

QueryProcessor::QueryProcessor():
  state_db_(std::make_shared<StateDB>()) {
  std::cout << "Query processor constructed" << std::endl;
}

std::shared_ptr<StateDB> QueryProcessor::get_state_table() const {
  return state_db_;
}

future<Response> QueryProcessor::predict(Query query) {
  long query_id = query_counter_.fetch_add(1);
  std::vector<PredictTask> tasks;
  ByteBuffer serialized_state;
>>>>>>> 6aa08e1e
  
  template <typename Policy>
  std::pair<std::pair<std::vector<PredictTask>, std::vector<FeedbackTask>>, std::string>
  select_feedback_tasks(
                        FeedbackQuery query, long query_id, std::shared_ptr<StateDB> state_db) {
    auto hashkey = Policy::hash_models(query.candidate_models_);
    typename Policy::state_type state;
    std::string serialized_state;
    if (auto state_opt =
        state_db->get(StateKey{query.label_, query.user_id_, hashkey})) {
      serialized_state = *state_opt;
      // if auto doesn't work: Policy::state_type
      state = Policy::deserialize_state(serialized_state);
    } else {
      state = Policy::initialize(query.candidate_models_);
      serialized_state = Policy::serialize_state(state);
    }
    return std::make_pair(Policy::select_feedback_tasks(state, query, query_id),
                          serialized_state);
  }
  
  template <typename Policy>
  void process_feedback(FeedbackQuery feedback,
                        std::vector<Output> predictions,
                        const std::string& serialized_state,
                        std::shared_ptr<StateDB> state_db) {
    // typename Policy::state_type state;
    const auto state = Policy::deserialize_state(serialized_state);
    auto new_state = Policy::process_feedback(state, feedback.feedback_, predictions);
    auto serialized_new_state = Policy::serialize_state(new_state);
    auto hashkey = Policy::hash_models(feedback.candidate_models_);
    state_db->put(StateKey{feedback.label_, feedback.user_id_, hashkey}, serialized_new_state);
  }
  
  
  QueryProcessor::QueryProcessor(): state_db_(std::make_shared<StateDB>()) {
    std::cout << "Query processor constructed" << std::endl;
  }
  
  std::shared_ptr<StateDB> QueryProcessor::get_state_table() const {
    return state_db_;
  }
  
  future<Response> QueryProcessor::predict(Query query) {
    long query_id = query_counter_.fetch_add(1);
    std::vector<PredictTask> tasks;
    std::string serialized_state;
    
    // select tasks
    if (query.selection_policy_ == "EXP3") {
      auto tasks_and_state = select_predict_tasks<Exp3Policy>(query, query_id, get_state_table());
      tasks = tasks_and_state.first;
      serialized_state = tasks_and_state.second;
      
      std::cout << "Used NewestModelSelectionPolicy to select tasks" << std::endl;
    } else if (query.selection_policy_ == "EXP4") {
      auto tasks_and_state = select_predict_tasks<Exp4Policy>(query, query_id, get_state_table());
      tasks = tasks_and_state.first;
      serialized_state = tasks_and_state.second;
      std::cout << "Used SimplePolicy to select tasks" << std::endl;
    } else {
      std::cout << query.selection_policy_ << " is invalid selection policy"
      << std::endl;
      // TODO better error handling
      return boost::make_ready_future(
                                      Response{query, query_id, 20000, Output{1.0, {std::make_pair("m1", 1)}},
                                        std::vector<VersionedModelId>()});
    }
    std::cout << "Found " << tasks.size() << " tasks" << std::endl;
    
    vector<shared_future<Output>> task_completion_futures =
    task_executor_.schedule_predictions(tasks);
    auto task_completion_copies = task_completion_futures;
    std::cout << "Found " << task_completion_futures.size()
    << " task completion futures" << std::endl;
    future<void> timer_future = timer_system_.set_timer(query.latency_micros_);
    
    auto all_tasks_completed = boost::when_all(task_completion_copies.begin(),
                                               task_completion_copies.end());
    auto make_response_future =
    boost::when_any(std::move(all_tasks_completed),
                    std::move(timer_future));
    
    boost::promise<Response> promise;
    auto f = promise.get_future();
    
    make_response_future.then([
                               query, query_id, p = std::move(promise), s = std::move(serialized_state),
                               task_futures = std::move(task_completion_futures)
                               ](auto result_future) mutable {
      std::cout << "ENTERED CONTINUATION LAMBDA" << std::endl;
      
      auto result = result_future.get();
      std::cout << std::boolalpha;
      std::cout << "All tasks finished: " << std::get<0>(result).is_ready()
      << ", Timer fired: " << std::get<1>(result).is_ready()
      << std::endl;
      vector<Output> outputs;
      vector<VersionedModelId> used_models;
      //    vector<shared_future<Output>> completed_tasks =
      //    std::get<0>(result).get();
      
      //      vector<boost::shared_future<Output>> completed_tasks = task_futures.get();
      for (auto r = task_futures.begin(); r != task_futures.end(); ++r) {
        if ((*r).is_ready()) {
          outputs.push_back((*r).get());
        }
      }
      std::cout << "Found " << outputs.size() << " completed tasks" << std::endl;
      
      Output final_output;
      if (query.selection_policy_ == "EXP3") {
        final_output =
        combine_predictions<Exp3Policy>(query, outputs, s);
      } else if (query.selection_policy_ == "Exp4") {
        final_output =
        combine_predictions<Exp4Policy>(query, outputs, s);
      } else {
        UNREACHABLE();
      }
      std::cout << "RESPONSE FUTURE THREAD: " << std::this_thread::get_id()
      << std::endl;
      Response response{query, query_id, 20000, final_output,
        query.candidate_models_};
      p.set_value(response);
      
    });
    return f;
  }
  
  
  boost::future<FeedbackAck> QueryProcessor::update(FeedbackQuery feedback) {
    std::cout << "received feedback for user " << feedback.user_id_ << std::endl;
    
    long query_id = query_counter_.fetch_add(1);
    std::vector<PredictTask> predict_tasks;
    std::vector<FeedbackTask> feedback_tasks;
    std::string serialized_state;
    
    // select tasks
    if (feedback.selection_policy_ == "EXP3") {
      auto tasks_and_state = select_feedback_tasks<Exp3Policy>(
                                                                               feedback, query_id, get_state_table());
      // TODO: clean this up
      predict_tasks = tasks_and_state.first.first;
      feedback_tasks = tasks_and_state.first.second;
      serialized_state = tasks_and_state.second;
      std::cout << "Used NewestModelSelectionPolicy to select tasks during feedback" << std::endl;
    } else if (feedback.selection_policy_ == "EXP4") {
      auto tasks_and_state = select_feedback_tasks<Exp4Policy>(
                                                                 feedback, query_id, get_state_table());
      // TODO: clean this up
      predict_tasks = tasks_and_state.first.first;
      feedback_tasks = tasks_and_state.first.second;
      serialized_state = tasks_and_state.second;
      std::cout << "Used SimplePolicy to select tasks during feedback" << std::endl;
    } else {
      std::cout << feedback.selection_policy_ << " is invalid selection policy"
      << std::endl;
      // TODO better error handling
      return boost::make_ready_future(false);
    }
    
    std::cout << "Scheduling " << predict_tasks.size() << " predict tasks and "
    << feedback_tasks.size() << " feedback tasks " << std::endl;
    
    // 1) Wait for all prediction_tasks to complete
    // 2) Update selection policy
    // 3) Complete select_policy_update_promise
    // 4) Wait for all feedback_tasks to complete (feedback_processed future)
    
    // copy the vector
    vector<shared_future<Output>> predict_task_completion_futures =
    task_executor_.schedule_predictions({predict_tasks});
    
    vector<boost::future<FeedbackAck>> feedback_task_completion_futures =
    task_executor_.schedule_feedback(std::move(feedback_tasks));
    
    // when this future completes, we are ready to update the selection state
    auto predictions_completed = boost::when_all(predict_task_completion_futures.begin(),
                                                 predict_task_completion_futures.end());
    
    
    auto feedback_processed = boost::when_all(feedback_task_completion_futures.begin(),
                                              feedback_task_completion_futures.end());
    
    // This promise gets completed after selection policy state update has finished.
    boost::promise<FeedbackAck> select_policy_update_promise;
    auto state_db_ptr = get_state_table();
    auto select_policy_updated = select_policy_update_promise.get_future();
    predictions_completed.then([
                                p = std::move(select_policy_update_promise),
                                s = std::move(serialized_state),
                                state_table = std::move(state_db_ptr),
                                feedback, query_id] (auto pred_tasks_future) mutable {
      auto pred_futures = pred_tasks_future.get();
      std::vector<Output> preds;
      // collect actual predictions from their futures
      for (auto r = pred_futures.begin(); r != pred_futures.end(); ++r) {
        preds.push_back((*r).get());
      }
      if (feedback.selection_policy_ == "EXP3") {
        // update the selection policy state using the
        // appropriate selection policy
        process_feedback<Exp3Policy>(feedback, preds, s, state_table);
      } else if (feedback.selection_policy_ == "EXP4") {
        // update the selection policy state using the
        // appropriate selection policy
        process_feedback<Exp4Policy>(feedback, preds, s, state_table);
      } else {
        UNREACHABLE();
      }
      p.set_value(true);
    });
    
    
    auto feedback_ack_ready_future =
    boost::when_all(std::move(feedback_processed),
                    std::move(select_policy_updated))
    .then([](auto f) {
      // check that all feedback was successful
      auto result = f.get();
      auto feedback_results = std::get<0>(result).get();
      auto select_policy_update_result = std::get<1>(result).get();
      if (!select_policy_update_result) {
        return false;
      }
      for (auto r = feedback_results.begin(); r != feedback_results.end();
           ++r) {
        if (!(*r).get()) {
          return false;
        }
      }
      return true;
    });
    
    return feedback_ack_ready_future;
  }
  
}  // namespace clipper<|MERGE_RESOLUTION|>--- conflicted
+++ resolved
@@ -54,39 +54,6 @@
     const auto state = Policy::deserialize_state(serialized_state);
     return Policy::combine_predictions(state, query, predictions);
   }
-<<<<<<< HEAD
-=======
-  return std::make_pair(Policy::select_feedback_tasks(state, query, query_id),
-                        serialized_state);
-}
-
-template <typename Policy>
-void process_feedback(FeedbackQuery feedback,
-std::vector<Output> predictions,
-                           const ByteBuffer& serialized_state,
-                           std::shared_ptr<StateDB> state_db) {
-  // typename Policy::state_type state;
-  const auto state = Policy::deserialize_state(serialized_state);
-  auto new_state = Policy::process_feedback(state, feedback.feedback_, predictions);
-  auto serialized_new_state = Policy::serialize_state(new_state);
-  auto hashkey = Policy::hash_models(feedback.candidate_models_);
-  state_db->put(StateKey{feedback.label_, feedback.user_id_, hashkey}, serialized_new_state);
-}
-
-QueryProcessor::QueryProcessor():
-  state_db_(std::make_shared<StateDB>()) {
-  std::cout << "Query processor constructed" << std::endl;
-}
-
-std::shared_ptr<StateDB> QueryProcessor::get_state_table() const {
-  return state_db_;
-}
-
-future<Response> QueryProcessor::predict(Query query) {
-  long query_id = query_counter_.fetch_add(1);
-  std::vector<PredictTask> tasks;
-  ByteBuffer serialized_state;
->>>>>>> 6aa08e1e
   
   template <typename Policy>
   std::pair<std::pair<std::vector<PredictTask>, std::vector<FeedbackTask>>, std::string>
