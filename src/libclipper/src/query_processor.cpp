--- conflicted
+++ resolved
@@ -109,14 +109,8 @@
         select_predict_tasks<Exp3Policy>(query, query_id, get_state_table());
     tasks = tasks_and_state.first;
     serialized_state = tasks_and_state.second;
-<<<<<<< HEAD
 
   } else if (query.selection_policy_ == "EXP4") {
-=======
-    log_info(LOGGING_TAG_QUERY_PROCESSOR,
-             "Used NewestModelSelectionPolicy to select tasks");
-  } else if (query.selection_policy_ == "simple_policy") {
->>>>>>> 34799df2
     auto tasks_and_state =
         select_predict_tasks<Exp4Policy>(query, query_id, get_state_table());
     tasks = tasks_and_state.first;
@@ -127,21 +121,12 @@
         query, query_id, get_state_table());
     tasks = tasks_and_state.first;
     serialized_state = tasks_and_state.second;
-<<<<<<< HEAD
 
   } else if (query.selection_policy_ == "UCB") {
-=======
-    log_info(LOGGING_TAG_QUERY_PROCESSOR, "Used SimplePolicy to select tasks");
-  } else if (query.selection_policy_ == "bandit_policy") {
->>>>>>> 34799df2
     auto tasks_and_state =
         select_predict_tasks<UCBPolicy>(query, query_id, get_state_table());
     tasks = tasks_and_state.first;
     serialized_state = tasks_and_state.second;
-<<<<<<< HEAD
-=======
-    log_info(LOGGING_TAG_QUERY_PROCESSOR, "Used BanditPolicy to select tasks");
->>>>>>> 34799df2
   } else {
     log_error_formatted(LOGGING_TAG_QUERY_PROCESSOR,
                         "{} is an invalid selection policy",
@@ -196,33 +181,21 @@
     }
 
     Output final_output;
-<<<<<<< HEAD
 
     if (query.selection_policy_ == "EXP3") {
-      final_output = combine_predictions<Exp3Policy>(query, outputs,
-                                                     moved_serialized_state);
+      final_output =
+          combine_predictions<Exp3Policy>(query, outputs, serialized_state);
 
     } else if (query.selection_policy_ == "EXP4") {
-      final_output = combine_predictions<Exp4Policy>(query, outputs,
-                                                     moved_serialized_state);
+      final_output =
+          combine_predictions<Exp4Policy>(query, outputs, serialized_state);
     } else if (query.selection_policy_ == "EpsilonGreedy") {
-      final_output = combine_predictions<EpsilonGreedyPolicy>(
-          query, outputs, moved_serialized_state);
+      final_output = combine_predictions<EpsilonGreedyPolicy>(query, outputs,
+                                                              serialized_state);
 
     } else if (query.selection_policy_ == "UCB") {
-      final_output = combine_predictions<UCBPolicy>(query, outputs,
-                                                    moved_serialized_state);
-=======
-    if (query.selection_policy_ == "newest_model") {
-      final_output = combine_predictions<NewestModelSelectionPolicy>(
-          query, outputs, serialized_state);
-    } else if (query.selection_policy_ == "simple_policy") {
       final_output =
-          combine_predictions<SimplePolicy>(query, outputs, serialized_state);
-    } else if (query.selection_policy_ == "bandit_policy") {
-      final_output =
-          combine_predictions<BanditPolicy>(query, outputs, serialized_state);
->>>>>>> 34799df2
+          combine_predictions<UCBPolicy>(query, outputs, serialized_state);
     } else {
       UNREACHABLE();
     }
@@ -257,37 +230,21 @@
     predict_tasks = tasks_and_state.first.first;
     feedback_tasks = tasks_and_state.first.second;
     serialized_state = tasks_and_state.second;
-<<<<<<< HEAD
 
   } else if (feedback.selection_policy_ == "EXP4") {
     auto tasks_and_state = select_feedback_tasks<Exp4Policy>(feedback, query_id,
                                                              get_state_table());
-=======
-    log_info(LOGGING_TAG_QUERY_PROCESSOR,
-             "Used NewestModelSelectionPolicy to select tasks during feedback");
-  } else if (feedback.selection_policy_ == "simple_policy") {
-    auto tasks_and_state = select_feedback_tasks<SimplePolicy>(
-        feedback, query_id, get_state_table());
->>>>>>> 34799df2
     // TODO: clean this up
     predict_tasks = tasks_and_state.first.first;
     feedback_tasks = tasks_and_state.first.second;
     serialized_state = tasks_and_state.second;
-<<<<<<< HEAD
   } else if (feedback.selection_policy_ == "EpsilonGreedy") {
     auto tasks_and_state = select_feedback_tasks<EpsilonGreedyPolicy>(
-=======
-    log_info(LOGGING_TAG_QUERY_PROCESSOR,
-             "Used SimplePolicy to select tasks during feedback");
-  } else if (feedback.selection_policy_ == "bandit_policy") {
-    auto tasks_and_state = select_feedback_tasks<BanditPolicy>(
->>>>>>> 34799df2
         feedback, query_id, get_state_table());
     // TODO: clean this up
     predict_tasks = tasks_and_state.first.first;
     feedback_tasks = tasks_and_state.first.second;
     serialized_state = tasks_and_state.second;
-<<<<<<< HEAD
 
   } else if (feedback.selection_policy_ == "UCB") {
     auto tasks_and_state =
@@ -296,10 +253,6 @@
     predict_tasks = tasks_and_state.first.first;
     feedback_tasks = tasks_and_state.first.second;
     serialized_state = tasks_and_state.second;
-=======
-    log_info(LOGGING_TAG_QUERY_PROCESSOR,
-             "Used BanditPolicy to select tasks during feedback");
->>>>>>> 34799df2
   } else {
     log_error_formatted(LOGGING_TAG_QUERY_PROCESSOR,
                         "{} is an invalid feedback selection policy",
