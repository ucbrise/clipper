#include <cassert>
#include <chrono>
#include <iostream>
#include <memory>
#include <random>

#include <clipper/constants.hpp>
#include <clipper/containers.hpp>
#include <clipper/logging.hpp>
#include <clipper/metrics.hpp>
#include <clipper/util.hpp>

#include <boost/circular_buffer.hpp>

namespace clipper {

const std::string LOGGING_TAG_CONTAINERS = "CONTAINERS";

ModelContainer::ModelContainer(VersionedModelId model, int container_id,
                               int replica_id, InputType input_type,
                               int batch_size)
    : model_(model),
      container_id_(container_id),
      replica_id_(replica_id),
      input_type_(input_type),
      batch_size_(batch_size),
      latency_hist_("container:" + model.serialize() + ":" +
                        std::to_string(replica_id) + ":prediction_latency",
                    "microseconds", HISTOGRAM_SAMPLE_SIZE),
      avg_throughput_per_milli_(0),
      throughput_buffer_(THROUGHPUT_BUFFER_CAPACITY) {
  std::string model_str = model.serialize();
  log_info_formatted(LOGGING_TAG_CONTAINERS,
                     "Creating new ModelContainer for model {}, id: {}",
                     model_str, std::to_string(container_id));
}

void ModelContainer::set_inactive() { connected_ = false; }

bool ModelContainer::is_active() { return connected_; }

void ModelContainer::update_throughput(size_t batch_size,
                                       long total_latency_micros) {
  if (batch_size <= 0 || total_latency_micros <= 0) {
    throw std::invalid_argument(
        "Batch size and latency must be positive for throughput updates!");
  }

  latency_hist_.insert(total_latency_micros);

  boost::unique_lock<boost::shared_mutex> lock(throughput_mutex_);
  double new_throughput = 1000 * (static_cast<double>(batch_size) /
                                  static_cast<double>(total_latency_micros));
  double old_total_throughput =
      avg_throughput_per_milli_ * throughput_buffer_.size();
  if (throughput_buffer_.size() == throughput_buffer_.capacity()) {
    // If the throughput buffer is already at maximum capacity,
    // we replace the oldest throughput sample with
    // the latest throughput and recalculate the average
    double oldest_throughput = throughput_buffer_.front();
    double new_total_throughput =
        (old_total_throughput - oldest_throughput + new_throughput);
    avg_throughput_per_milli_ =
        new_total_throughput / static_cast<double>(throughput_buffer_.size());
  } else {
    // If the throughput buffer is not yet at capacity,
    // we add the latest throughput sample to the buffer
    // and incorporate it into the average
    avg_throughput_per_milli_ =
        (old_total_throughput + new_throughput) /
        static_cast<double>(throughput_buffer_.size() + 1);
  }
  throughput_buffer_.push_back(new_throughput);
}

void ModelContainer::set_batch_size(int batch_size) {
  batch_size_ = batch_size;
}

double ModelContainer::get_average_throughput_per_millisecond() {
  boost::shared_lock<boost::shared_mutex> lock(throughput_mutex_);
  return avg_throughput_per_milli_;
}

size_t ModelContainer::get_batch_size(Deadline deadline) {
  if (batch_size_ != DEFAULT_BATCH_SIZE) {
    return batch_size_;
  }

  double current_time_millis =
      std::chrono::duration_cast<std::chrono::milliseconds>(
          std::chrono::system_clock::now().time_since_epoch())
          .count();
  double deadline_millis =
      std::chrono::duration_cast<std::chrono::milliseconds>(
          deadline.time_since_epoch())
          .count();
  double remaining_time_millis = deadline_millis - current_time_millis;
  boost::shared_lock<boost::shared_mutex> lock(throughput_mutex_);
  int batch_size =
      static_cast<int>(avg_throughput_per_milli_ * remaining_time_millis);
  if (batch_size < 1) {
    batch_size = 1;
  }
  return batch_size;
}

ActiveContainers::ActiveContainers()
    : batch_sizes_(std::unordered_map<VersionedModelId, int>()),
      containers_(
          std::unordered_map<VersionedModelId,
                             std::map<int, std::shared_ptr<ModelContainer>>>(
              {})) {}

void ActiveContainers::add_container(VersionedModelId model, int connection_id,
                                     int replica_id, InputType input_type) {
  log_info_formatted(LOGGING_TAG_CONTAINERS,
                     "Adding new container - model: {}, version: {}, "
                     "connection ID: {}, replica ID: {}, input_type: {}",
                     model.get_name(), model.get_id(), connection_id,
                     replica_id, get_readable_input_type(input_type));
  boost::unique_lock<boost::shared_mutex> l{m_};

  // Set a default batch size of -1
  int batch_size = DEFAULT_BATCH_SIZE;
  auto batch_size_search = batch_sizes_.find(model);
  if (batch_size_search != batch_sizes_.end()) {
    batch_size = batch_size_search->second;
  }

  auto new_container = std::make_shared<ModelContainer>(
      model, connection_id, replica_id, input_type, batch_size);
  auto entry = containers_[new_container->model_];
  entry.emplace(replica_id, new_container);
  containers_[new_container->model_] = entry;
  assert(containers_[new_container->model_].size() > 0);
  log_active_containers();
}

void ActiveContainers::remove_container(VersionedModelId model,
                                        int replica_id) {
  log_info_formatted(
      LOGGING_TAG_CONTAINERS,
      "Removing container - model: {}, version: {}, replica ID: {}",
      model.get_name(), model.get_id(), replica_id);
  boost::unique_lock<boost::shared_mutex> l{m_};

  int initial_size = containers_[model].size();

  for (auto it = containers_[model].begin(); it != containers_[model].end();) {
    if (it->first == replica_id) {
      (it->second)->set_inactive();
      it = containers_[model].erase(it);
    } else {
      ++it;
    }
  }

<<<<<<< HEAD
  assert(containers_[model].size() == initialSize - 1);

  if (containers_[model].size() == 0) {
    log_info_formatted(
        LOGGING_TAG_CONTAINERS,
        "All containers of model: {}, version: {} are removed. Remove itself",
        model.get_name(), model.get_id());
    containers_.erase(model);
  }

=======
  assert(containers_[model].size() == initial_size - 1);
>>>>>>> c073b653
  log_active_containers();
}

void ActiveContainers::register_batch_size(VersionedModelId model,
                                           int batch_size) {
  auto batch_size_entry = batch_sizes_.find(model);
  if (batch_size_entry != batch_sizes_.end()) {
    batch_sizes_.erase(model);
  }
  batch_sizes_.emplace(model, batch_size);
  auto matching_containers_entry = containers_.find(model);
  if (matching_containers_entry != containers_.end()) {
    for (auto &container : matching_containers_entry->second) {
      container.second->set_batch_size(batch_size);
    }
  }
}

std::shared_ptr<ModelContainer> ActiveContainers::get_model_replica(
    const VersionedModelId &model, const int replica_id) {
  boost::shared_lock<boost::shared_mutex> l{m_};

  auto replicas_map_entry = containers_.find(model);
  if (replicas_map_entry == containers_.end()) {
    log_error_formatted(LOGGING_TAG_CONTAINERS,
                        "Requested replica {} for model {} NOT FOUND",
                        replica_id, model.serialize());
    return nullptr;
  }

  std::map<int, std::shared_ptr<ModelContainer>> replicas_map =
      replicas_map_entry->second;
  auto replica_entry = replicas_map.find(replica_id);
  if (replica_entry != replicas_map.end()) {
    return replica_entry->second;
  } else {
    log_error_formatted(LOGGING_TAG_CONTAINERS,
                        "Requested replica {} for model {} NOT FOUND",
                        replica_id, model.serialize());
    return nullptr;
  }
}

std::map<int, std::shared_ptr<ModelContainer>>
ActiveContainers::get_replicas_for_model(const VersionedModelId &model) {
  boost::shared_lock<boost::shared_mutex> l{m_};

  auto replicas_map_entry = containers_.find(model);
  if (replicas_map_entry == containers_.end()) {
    log_error_formatted(LOGGING_TAG_CONTAINERS, "Requested model {} NOT FOUND",
                        model.serialize());
    return {};
  }

  return replicas_map_entry->second;
}

std::vector<VersionedModelId> ActiveContainers::get_known_models() {
  boost::shared_lock<boost::shared_mutex> l{m_};
  std::vector<VersionedModelId> keys;
  for (auto m : containers_) {
    keys.push_back(m.first);
  }
  return keys;
}

void ActiveContainers::log_active_containers() {
  std::stringstream log_msg;
  log_msg << "\nActive containers:\n";
  for (auto model : containers_) {
    log_msg << "\tModel: " << model.first.serialize() << "\n";
    for (auto r : model.second) {
      log_msg << "\t\trep_id: " << r.first
              << ", container_id: " << r.second->container_id_ << "\n";
    }
  }
  log_info(LOGGING_TAG_CONTAINERS, log_msg.str());
}
}  // namespace clipper<|MERGE_RESOLUTION|>--- conflicted
+++ resolved
@@ -156,7 +156,7 @@
     }
   }
 
-<<<<<<< HEAD
+
   assert(containers_[model].size() == initialSize - 1);
 
   if (containers_[model].size() == 0) {
@@ -167,9 +167,6 @@
     containers_.erase(model);
   }
 
-=======
-  assert(containers_[model].size() == initial_size - 1);
->>>>>>> c073b653
   log_active_containers();
 }
 
