--- conflicted
+++ resolved
@@ -1,8 +1,5 @@
-<<<<<<< HEAD
 #include <algorithm>
-=======
 #include <cassert>
->>>>>>> 80c97d27
 #include <chrono>
 #include <cmath>
 #include <iostream>
@@ -42,7 +39,7 @@
       // exploration of new batch sizes
       explore_dist_mu_(.1),
       explore_dist_std_(.05),
-      // The budget decay constant was selected based on empirical tuning 
+      // The budget decay constant was selected based on empirical tuning
       budget_decay_(.92),
       exploration_distribution_(std::normal_distribution<double>(
           explore_dist_mu_, explore_dist_std_)),
@@ -54,19 +51,13 @@
                      model_str, std::to_string(container_id));
 }
 
-<<<<<<< HEAD
+void ModelContainer::set_inactive() { connected_ = false; }
+
+bool ModelContainer::is_active() { return connected_; }
+
 void ModelContainer::add_processing_datapoint(
     size_t batch_size, long long processing_latency_micros) {
   if (batch_size <= 0 || processing_latency_micros <= 0) {
-=======
-void ModelContainer::set_inactive() { connected_ = false; }
-
-bool ModelContainer::is_active() { return connected_; }
-
-void ModelContainer::update_throughput(size_t batch_size,
-                                       long total_latency_micros) {
-  if (batch_size <= 0 || total_latency_micros <= 0) {
->>>>>>> 80c97d27
     throw std::invalid_argument(
         "Invalid processing datapoint: Batch size and latency must be "
         "positive.");
@@ -98,8 +89,8 @@
     try {
       fit_estimator();
     } catch (std::exception const &ex) {
-      log_error_formatted(LOGGING_TAG_CONTAINERS, "FITTING EXCEPTION: {}",
-                          ex.what());
+      log_error_formatted(LOGGING_TAG_CONTAINERS,
+                          "Error fitting batch size estimator: {}", ex.what());
     }
   });
 }
@@ -129,7 +120,7 @@
 BatchSizeInfo ModelContainer::get_batch_size(Deadline deadline) {
   BatchSizeDeterminationMethod method;
   if (batch_size_ != DEFAULT_BATCH_SIZE) {
-    method = BatchSizeDeterminationMethod::Default;  
+    method = BatchSizeDeterminationMethod::Default;
     return std::make_pair(batch_size_, method);
   }
 
