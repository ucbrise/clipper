
#include <iostream>
#include <memory>
#include <random>
// uncomment to disable assert()
// #define NDEBUG
#include <cassert>

#include <clipper/constants.hpp>
#include <clipper/containers.hpp>
#include <clipper/logging.hpp>
#include <clipper/util.hpp>

#include <boost/thread.hpp>

namespace clipper {

ModelContainer::ModelContainer(VersionedModelId model, int container_id,
                               InputType input_type)
    : model_(model), container_id_(container_id), input_type_(input_type) {}

int ModelContainer::get_queue_size() { return request_queue_.size(); }

void ModelContainer::send_prediction(PredictTask task) {
  task.send_time_micros_ =
      std::chrono::duration_cast<std::chrono::milliseconds>(
          std::chrono::system_clock::now().time_since_epoch())
          .count();
  request_queue_.push(task);
}

ActiveContainers::ActiveContainers()
    : containers_(
          std::unordered_map<VersionedModelId,
                             std::vector<std::shared_ptr<ModelContainer>>,
                             decltype(&versioned_model_hash)>(
              100, &versioned_model_hash)) {}

<<<<<<< HEAD
void ActiveContainers::add_container(VersionedModelId model, int id, InputType input_type) {
  log_info_formatted(
=======
void ActiveContainers::add_container(VersionedModelId model, int id,
                                     InputType input_type) {
  log_info(
>>>>>>> 746139e2
      LOGGING_TAG_CLIPPER,
      "Adding new container - model: {}, version: {}, ID: {}, input_type: {}",
      model.first, model.second, id, get_readable_input_type(input_type));
  boost::unique_lock<boost::shared_mutex> l{m_};
  auto new_container = std::make_shared<ModelContainer>(model, id, input_type);
  auto entry = containers_[new_container->model_];
  entry.push_back(new_container);
  containers_[new_container->model_] = entry;
  assert(containers_[new_container->model_].size() > 0);
}

std::vector<std::shared_ptr<ModelContainer>>
ActiveContainers::get_model_replicas_snapshot(const VersionedModelId &model) {
  boost::shared_lock<boost::shared_mutex> l{m_};
  auto replicas = containers_.find(model);
  if (replicas != containers_.end()) {
    return replicas->second;
  } else {
    return {};
  }
}

std::vector<VersionedModelId> ActiveContainers::get_known_models() {
  boost::shared_lock<boost::shared_mutex> l{m_};
  std::vector<VersionedModelId> keys;
  for (auto m : containers_) {
    keys.push_back(m.first);
  }
  return keys;
}
}<|MERGE_RESOLUTION|>--- conflicted
+++ resolved
@@ -36,14 +36,9 @@
                              decltype(&versioned_model_hash)>(
               100, &versioned_model_hash)) {}
 
-<<<<<<< HEAD
-void ActiveContainers::add_container(VersionedModelId model, int id, InputType input_type) {
-  log_info_formatted(
-=======
 void ActiveContainers::add_container(VersionedModelId model, int id,
                                      InputType input_type) {
-  log_info(
->>>>>>> 746139e2
+  log_info_formatted(
       LOGGING_TAG_CLIPPER,
       "Adding new container - model: {}, version: {}, ID: {}, input_type: {}",
       model.first, model.second, id, get_readable_input_type(input_type));
