#include <boost/bimap.hpp>
#include <boost/functional/hash.hpp>

#include <chrono>
#include <iostream>

#include <concurrentqueue.h>
#include <clipper/config.hpp>
#include <clipper/datatypes.hpp>
#include <clipper/logging.hpp>
#include <clipper/metrics.hpp>
#include <clipper/redis.hpp>
#include <clipper/rpc_service.hpp>
#include <clipper/task_executor.hpp>
#include <clipper/threadpool.hpp>
#include <clipper/util.hpp>
#include <redox.hpp>

using std::shared_ptr;
using std::string;
using std::vector;
using zmq::context_t;
using zmq::message_t;
using zmq::socket_t;

namespace clipper {

namespace rpc {

constexpr int INITIAL_REPLICA_ID_SIZE = 100;

void RPCDataStore::add_data(SharedPoolPtr<void> data) {
  std::lock_guard<std::mutex> lock(mtx_);
  void *data_ptr = data.get();
  data_items_.emplace(data_ptr, std::move(data));
}

void RPCDataStore::remove_data(void *data) {
  std::lock_guard<std::mutex> lock(mtx_);
  data_items_.erase(data);
}

RPCService::RPCService()
<<<<<<< HEAD
    : request_queue_(std::make_shared<Queue<RPCRequest>>()),
=======
    : request_queue_(std::make_shared<moodycamel::ConcurrentQueue<RPCRequest>>(
          sizeof(RPCRequest) * 10000)),
      response_queue_(
          std::make_shared<moodycamel::ConcurrentQueue<RPCResponse>>(
              sizeof(RPCResponse) * 10000)),
>>>>>>> dd127184
      active_(false),
      // The version of the unordered_map constructor that allows
      // you to specify your own hash function also requires you
      // to provide the initial size of the map. We define the initial
      // size of the map somewhat arbitrarily as 100.
      replica_ids_(std::unordered_map<VersionedModelId, int>({})) {
  msg_queueing_hist_ = metrics::MetricsRegistry::get_metrics().create_histogram(
      "internal:rpc_request_queueing_delay", "microseconds", 2056);
}

RPCService::~RPCService() { stop(); }

void RPCService::start(
    const string ip, const int port,
    std::function<void(VersionedModelId, int)> &&container_ready_callback,
    std::function<void(RPCResponse &)> &&new_response_callback) {
  container_ready_callback_ = container_ready_callback;
  new_response_callback_ = new_response_callback;
  if (active_) {
    throw std::runtime_error(
        "Attempted to start RPC Service when it is already running!");
  }
  const string address = "tcp://" + ip + ":" + std::to_string(port);
  active_ = true;
  // TODO: Propagate errors from new child thread for handling
  // TODO: Explore bind vs static method call for thread creation
  rpc_thread_ = std::thread([this, address]() { manage_service(address); });
}

void RPCService::stop() {
  if (active_) {
    active_ = false;
    rpc_thread_.join();
  }
}

int RPCService::send_message(vector<ByteBuffer> msg,
                             const uint32_t zmq_connection_id) {
  if (!active_) {
    log_error(LOGGING_TAG_RPC,
              "Cannot send message to inactive RPCService instance",
              "Dropping Message");
    return -1;
  }
  int id = message_id_;
  message_id_ += 1;
  long current_time_micros =
      std::chrono::duration_cast<std::chrono::microseconds>(
          std::chrono::system_clock::now().time_since_epoch())
          .count();
  RPCRequest request(zmq_connection_id, id, std::move(msg),
                     current_time_micros);
<<<<<<< HEAD
  request_queue_->push(std::move(request));
  return id;
}

=======
  request_queue_->enqueue(request);
  return id;
}

vector<RPCResponse> RPCService::try_get_responses(const int max_num_responses) {
  std::vector<RPCResponse> vec(max_num_responses);
  size_t num_dequeued =
      response_queue_->try_dequeue_bulk(vec.begin(), vec.size());
  vec.resize(num_dequeued);
  return vec;
}

>>>>>>> dd127184
void RPCService::manage_service(const string address) {
  // Map from container id to unique routing id for zeromq
  // Note that zeromq socket id is a byte vector
  log_info_formatted(LOGGING_TAG_RPC,
                     "RPC thread started at address: ", address);
  boost::bimap<int, vector<uint8_t>> connections;
  // Initializes a map to associate the ZMQ connection IDs
  // of connected containers with their metadata, including
  // model id and replica id

  std::unordered_map<std::vector<uint8_t>, std::pair<VersionedModelId, int>,
                     std::function<size_t(const std::vector<uint8_t> &vec)>>
      connections_containers_map(INITIAL_REPLICA_ID_SIZE, hash_vector<uint8_t>);
  context_t context = context_t(1);
  socket_t socket = socket_t(context, ZMQ_ROUTER);
  socket.bind(address);
  // Indicate that we will poll our zmq service socket for new inbound messages
  zmq::pollitem_t items[] = {{socket, 0, ZMQ_POLLIN, 0}};
  uint32_t zmq_connection_id = 0;
  auto redis_connection = std::make_shared<redox::Redox>();
  Config &conf = get_config();
  while (!redis_connection->connect(conf.get_redis_address(),
                                    conf.get_redis_port())) {
    log_error(LOGGING_TAG_RPC, "RPCService failed to connect to Redis",
              "Retrying in 1 second...");
    std::this_thread::sleep_for(std::chrono::seconds(1));
  }

  while (active_) {
    // Set poll timeout based on whether there are outgoing messages to
    // send. If there are messages to send, don't let the poll block at all.
    // If there no messages to send, let the poll block for 1 ms.
    int poll_timeout = 0;
    if (request_queue_->size_approx() == 0) {
      poll_timeout = 1;
    }
    zmq_poll(items, 1, poll_timeout);
    if (items[0].revents & ZMQ_POLLIN) {
      // TODO: Balance message sending and receiving fairly
      // Note: We only receive one message per event loop iteration
      log_info(LOGGING_TAG_RPC, "Found message to receive");

      receive_message(socket, connections, connections_containers_map,
                      zmq_connection_id, redis_connection);
    }
    // Note: We send all queued messages per event loop iteration
    send_messages(socket, connections);
  }
  shutdown_service(socket);
}

void RPCService::shutdown_service(socket_t &socket) {
  size_t buf_size = 32;
  std::vector<char> buf(buf_size);
  socket.getsockopt(ZMQ_LAST_ENDPOINT, (void *)buf.data(), &buf_size);
  std::string last_endpoint = std::string(buf.begin(), buf.end());
  socket.unbind(last_endpoint);
  socket.close();
}

void RPCService::send_messages(
    socket_t &socket, boost::bimap<int, vector<uint8_t>> &connections) {
  int queue_size = request_queue_->size_approx();
  std::vector<RPCRequest> requests(queue_size);
  size_t num_requests =
      request_queue_->try_dequeue_bulk(requests.begin(), queue_size);
  for (size_t i = 0; i < num_requests; i++) {
    RPCRequest &request = requests[i];
    long current_time_micros =
        std::chrono::duration_cast<std::chrono::microseconds>(
            std::chrono::system_clock::now().time_since_epoch())
            .count();
    msg_queueing_hist_->insert(current_time_micros - std::get<3>(request));
    boost::bimap<int, vector<uint8_t>>::left_const_iterator connection =
        connections.left.find(std::get<0>(request));
    if (connection == connections.left.end()) {
      // Error handling
      log_error_formatted(LOGGING_TAG_CLIPPER,
                          "Attempted to send message to unknown container: ",
                          std::get<0>(request));
      continue;
    }

    message_t version_message(sizeof(uint32_t));
    static_cast<uint32_t *>(version_message.data())[0] = RPC_VERSION;
    message_t type_message(sizeof(uint32_t));
    static_cast<uint32_t *>(type_message.data())[0] =
        static_cast<uint32_t>(MessageType::ContainerContent);
    message_t id_message(sizeof(uint32_t));
    static_cast<uint32_t *>(id_message.data())[0] = std::get<1>(request);
    vector<uint8_t> routing_identity = connection->second;

    socket.send(routing_identity.data(), routing_identity.size(), ZMQ_SNDMORE);
    socket.send("", 0, ZMQ_SNDMORE);
    socket.send(version_message, ZMQ_SNDMORE);
    socket.send(type_message, ZMQ_SNDMORE);
    socket.send(id_message, ZMQ_SNDMORE);
    size_t cur_msg_num = 0;
    // subtract 1 because we start counting at 0
    size_t last_msg_num = std::get<2>(request).size() - 1;
    for (ByteBuffer &m : std::get<2>(request)) {
      SharedPoolPtr<void> data_ptr = std::get<0>(m);
      outbound_data_store_.add_data(data_ptr);

      size_t data_start = std::get<1>(m);
      size_t data_size = std::get<2>(m);

      message_t msg(static_cast<uint8_t *>(data_ptr.get()) + data_start,
                    data_size, &RPCService::zmq_continuation,
                    &outbound_data_store_);

      if (cur_msg_num < last_msg_num) {
        // send the sndmore flag unless we are on the last message part
        socket.send(msg, ZMQ_SNDMORE);
      } else {
        socket.send(msg);
      }
      cur_msg_num += 1;
    }
  }
}

void RPCService::zmq_continuation(void *data, void *hint) {
  auto data_store = static_cast<RPCDataStore *>(hint);
  data_store->remove_data(data);
}

void RPCService::receive_message(
    socket_t &socket, boost::bimap<int, vector<uint8_t>> &connections,
    std::unordered_map<std::vector<uint8_t>, std::pair<VersionedModelId, int>,
                       std::function<size_t(const std::vector<uint8_t> &vec)>>
        &connections_containers_map,
    uint32_t &zmq_connection_id,
    std::shared_ptr<redox::Redox> redis_connection) {
  message_t msg_routing_identity;
  message_t msg_delimiter;
  message_t msg_type;
  socket.recv(&msg_routing_identity, 0);
  socket.recv(&msg_delimiter, 0);
  socket.recv(&msg_type, 0);

  const vector<uint8_t> connection_id(
      (uint8_t *)msg_routing_identity.data(),
      (uint8_t *)msg_routing_identity.data() + msg_routing_identity.size());

  MessageType type =
      static_cast<MessageType>(static_cast<int *>(msg_type.data())[0]);

  boost::bimap<int, vector<uint8_t>>::right_const_iterator connection =
      connections.right.find(connection_id);
  bool new_connection = (connection == connections.right.end());
  switch (type) {
    case MessageType::NewContainer: {
      message_t model_name;
      message_t model_version;
      message_t model_input_type;
      socket.recv(&model_name, 0);
      socket.recv(&model_version, 0);
      socket.recv(&model_input_type, 0);
      if (new_connection) {
        // We have a new connection with container metadata, process it
        // accordingly
        connections.insert(boost::bimap<int, vector<uint8_t>>::value_type(
            zmq_connection_id, connection_id));
        log_info(LOGGING_TAG_RPC, "New container connected");
        std::string name(static_cast<char *>(model_name.data()),
                         model_name.size());
        std::string version(static_cast<char *>(model_version.data()),
                            model_version.size());
        std::string input_type_str(static_cast<char *>(model_input_type.data()),
                                   model_input_type.size());

        InputType input_type =
            static_cast<InputType>(std::stoi(input_type_str));

        VersionedModelId model = VersionedModelId(name, version);
        log_info(LOGGING_TAG_RPC, "Container added");

        // Note that if the map does not have an entry for this model,
        // a new entry will be created with the default value (0).
        // This use of operator[] avoids the boilerplate of having to
        // check if the key is present in the map.
        int cur_replica_id = replica_ids_[model];
        replica_ids_[model] = cur_replica_id + 1;
        redis::add_container(*redis_connection, model, cur_replica_id,
                             zmq_connection_id, input_type);
        connections_containers_map.emplace(
            connection_id,
            std::pair<VersionedModelId, int>(model, cur_replica_id));

        TaskExecutionThreadPool::create_queue(model, cur_replica_id);
        zmq_connection_id += 1;
      }
    } break;
    case MessageType::ContainerContent: {
      // This message is a response to a container query
      message_t msg_id;
      message_t msg_output_header_size;
      message_t msg_output_header;
      socket.recv(&msg_id, 0);
      socket.recv(&msg_output_header_size, 0);
      socket.recv(&msg_output_header, 0);

      uint64_t *output_header =
          static_cast<uint64_t *>(msg_output_header.data());
      uint64_t num_outputs = output_header[0];
      output_header++;
      uint64_t output_data_size = static_cast<uint64_t>(
          std::accumulate(output_header, output_header + num_outputs, 0));
      SharedPoolPtr<void> output_data(malloc(output_data_size), free);
      uint8_t *output_data_raw = static_cast<uint8_t *>(output_data.get());
      vector<ByteBuffer> content;
      content.reserve(num_outputs);
      size_t curr_start = 0;
      for (uint64_t i = 0; i < num_outputs; ++i) {
        uint64_t &output_size = output_header[i];
        socket.recv(output_data_raw, output_size, 0);
        content.emplace_back(
            std::make_tuple(output_data, curr_start, output_size));
        output_data_raw += output_size;
        curr_start += output_size;
      }

      if (!new_connection) {
        uint32_t id = static_cast<uint32_t *>(msg_id.data())[0];
        RPCResponse response(id, std::move(content));

        auto container_info_entry =
            connections_containers_map.find(connection_id);
        if (container_info_entry == connections_containers_map.end()) {
          throw std::runtime_error(
              "Failed to find container that was previously registered via "
              "RPC");
        }
        std::pair<VersionedModelId, int> container_info =
            container_info_entry->second;

        VersionedModelId vm = container_info.first;
        int replica_id = container_info.second;
        TaskExecutionThreadPool::submit_job(
            vm, replica_id, new_response_callback_, std::move(response));
        TaskExecutionThreadPool::submit_job(
            vm, replica_id, container_ready_callback_, vm, replica_id);
<<<<<<< HEAD
=======

        response_queue_->enqueue(response);
>>>>>>> dd127184
      }
    } break;
    case MessageType::Heartbeat:
      send_heartbeat_response(socket, connection_id, new_connection);
      break;
  }
}

void RPCService::send_heartbeat_response(socket_t &socket,
                                         const vector<uint8_t> &connection_id,
                                         bool request_container_metadata) {
  message_t version_message(sizeof(uint32_t));
  static_cast<uint32_t *>(version_message.data())[0] = RPC_VERSION;
  message_t type_message(sizeof(uint32_t));
  message_t heartbeat_type_message(sizeof(uint32_t));
  static_cast<uint32_t *>(type_message.data())[0] =
      static_cast<uint32_t>(MessageType::Heartbeat);
  static_cast<uint32_t *>(heartbeat_type_message.data())[0] = static_cast<int>(
      request_container_metadata ? HeartbeatType::RequestContainerMetadata
                                 : HeartbeatType::KeepAlive);
  socket.send(connection_id.data(), connection_id.size(), ZMQ_SNDMORE);
  socket.send("", 0, ZMQ_SNDMORE);
  socket.send(version_message, ZMQ_SNDMORE);
  socket.send(type_message, ZMQ_SNDMORE);
  socket.send(heartbeat_type_message);
}

}  // namespace rpc

}  // namespace clipper<|MERGE_RESOLUTION|>--- conflicted
+++ resolved
@@ -41,15 +41,8 @@
 }
 
 RPCService::RPCService()
-<<<<<<< HEAD
-    : request_queue_(std::make_shared<Queue<RPCRequest>>()),
-=======
     : request_queue_(std::make_shared<moodycamel::ConcurrentQueue<RPCRequest>>(
           sizeof(RPCRequest) * 10000)),
-      response_queue_(
-          std::make_shared<moodycamel::ConcurrentQueue<RPCResponse>>(
-              sizeof(RPCResponse) * 10000)),
->>>>>>> dd127184
       active_(false),
       // The version of the unordered_map constructor that allows
       // you to specify your own hash function also requires you
@@ -102,25 +95,11 @@
           .count();
   RPCRequest request(zmq_connection_id, id, std::move(msg),
                      current_time_micros);
-<<<<<<< HEAD
-  request_queue_->push(std::move(request));
-  return id;
-}
-
-=======
+
   request_queue_->enqueue(request);
   return id;
 }
 
-vector<RPCResponse> RPCService::try_get_responses(const int max_num_responses) {
-  std::vector<RPCResponse> vec(max_num_responses);
-  size_t num_dequeued =
-      response_queue_->try_dequeue_bulk(vec.begin(), vec.size());
-  vec.resize(num_dequeued);
-  return vec;
-}
-
->>>>>>> dd127184
 void RPCService::manage_service(const string address) {
   // Map from container id to unique routing id for zeromq
   // Note that zeromq socket id is a byte vector
@@ -364,11 +343,6 @@
             vm, replica_id, new_response_callback_, std::move(response));
         TaskExecutionThreadPool::submit_job(
             vm, replica_id, container_ready_callback_, vm, replica_id);
-<<<<<<< HEAD
-=======
-
-        response_queue_->enqueue(response);
->>>>>>> dd127184
       }
     } break;
     case MessageType::Heartbeat:
