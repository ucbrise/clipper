--- conflicted
+++ resolved
@@ -59,12 +59,8 @@
 void RPCService::start(
     const string ip, const int port,
     std::function<void(VersionedModelId, int)> &&container_ready_callback,
-<<<<<<< HEAD
-    std::function<void(RPCResponse &)> &&new_response_callback) {
-=======
     std::function<void(RPCResponse &)> &&new_response_callback,
     std::function<void(VersionedModelId, int)> &&inactive_container_callback) {
->>>>>>> 80c97d27
   container_ready_callback_ = container_ready_callback;
   new_response_callback_ = new_response_callback;
   inactive_container_callback_ = inactive_container_callback;
@@ -313,15 +309,7 @@
       socket.recv(&msg_model_version, 0);
       socket.recv(&msg_model_input_type, 0);
 
-<<<<<<< HEAD
-      int contains_rpc_version;
-      size_t contains_rpc_version_size = sizeof(contains_rpc_version);
-      zmq_getsockopt(&socket, ZMQ_RCVMORE, &contains_rpc_version,
-                     &contains_rpc_version_size);
-
-=======
       bool contains_rpc_version = msg_model_input_type.more();
->>>>>>> 80c97d27
       boost::optional<uint32_t> model_rpc_version;
 
       if (contains_rpc_version) {
@@ -341,11 +329,7 @@
             LOGGING_TAG_RPC,
             "Received a new connection for a model {}:{} that did not specify "
             "an RPC version. Clipper expects RPC version: {}",
-<<<<<<< HEAD
-            RPC_VERSION);
-=======
             model_name, model_version, RPC_VERSION);
->>>>>>> 80c97d27
       } else if (model_rpc_version.get() != RPC_VERSION) {
         log_error_formatted(
             LOGGING_TAG_RPC,
@@ -377,12 +361,9 @@
         replica_ids_[model] = cur_replica_id + 1;
         redis::add_container(*redis_connection, model, cur_replica_id,
                              zmq_connection_id, model_input_type);
-<<<<<<< HEAD
-=======
 
         auto connected_time = std::chrono::system_clock::now();
 
->>>>>>> 80c97d27
         connections_containers_map.emplace(
             connection_id,
             std::make_tuple(model, cur_replica_id, connected_time));
@@ -433,13 +414,8 @@
         }
         ConnectedContainerInfo &container_info = container_info_entry->second;
 
-<<<<<<< HEAD
-        VersionedModelId vm = container_info.first;
-        int replica_id = container_info.second;
-=======
         VersionedModelId vm = std::get<0>(container_info);
         int replica_id = std::get<1>(container_info);
->>>>>>> 80c97d27
         TaskExecutionThreadPool::submit_job(
             vm, replica_id, new_response_callback_, std::move(response));
         TaskExecutionThreadPool::submit_job(
