--- conflicted
+++ resolved
@@ -43,14 +43,10 @@
     test/persistent_state_test.cpp
     test/redis_test.cpp
     test/config_test.cpp
-<<<<<<< HEAD
-    test/policy_test.cpp
-=======
     test/selection_policies_test.cpp
     test/json_util_test.cpp
     test/logging_test.cpp
     test/future_test.cpp
->>>>>>> 34799df2
     )
 target_link_libraries(libclippertests clipper gtest gmock_main)
 add_dependencies(unittests libclippertests)
