--- conflicted
+++ resolved
@@ -27,11 +27,7 @@
     PRIVATE src)
 
 
-<<<<<<< HEAD
-target_link_libraries(clipper boost zmqcpp redox pthread rapidjson)
-=======
-target_link_libraries(clipper boost zmqcpp redox pthread spdlog)
->>>>>>> 269ed7c8
+target_link_libraries(clipper boost zmqcpp redox pthread rapidjson spdlog)
 
 # This makes the project importable from the build directory
 export(TARGETS clipper FILE ClipperConfig.cmake)
@@ -48,11 +44,7 @@
     test/redis_test.cpp
     test/config_test.cpp
     test/selection_policies_test.cpp
-<<<<<<< HEAD
     test/json_util_test.cpp
-    )
-=======
     test/logging_test.cpp)
->>>>>>> 269ed7c8
 target_link_libraries(libclippertests clipper gtest gmock_main)
 add_dependencies(unittests libclippertests)
