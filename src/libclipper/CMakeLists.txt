--- conflicted
+++ resolved
@@ -27,12 +27,7 @@
     $<INSTALL_INTERFACE:include>
     PRIVATE src)
 
-<<<<<<< HEAD
-
-target_link_libraries(clipper boost folly zmqcpp redox pthread rapidjson spdlog base64 cqueue dlib)
-=======
-target_link_libraries(clipper boost folly zmqcpp redox pthread rapidjson spdlog base64 cqueue cityhash)
->>>>>>> 37d6a9ee
+target_link_libraries(clipper boost folly zmqcpp redox pthread rapidjson spdlog base64 cqueue cityhash dlib)
 
 # This makes the project importable from the build directory
 export(TARGETS clipper FILE ClipperConfig.cmake)
