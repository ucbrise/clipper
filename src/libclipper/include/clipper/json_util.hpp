--- conflicted
+++ resolved
@@ -1,15 +1,12 @@
 #ifndef CLIPPER_LIB_JSON_UTIL_H
 #define CLIPPER_LIB_JSON_UTIL_H
 
-<<<<<<< HEAD
-=======
 #include <stdexcept>
 
 #include <boost/algorithm/string.hpp>
 
 #include <unordered_map>
 
->>>>>>> b84242a7
 #include <rapidjson/document.h>
 
 #include <clipper/datatypes.hpp>
@@ -49,7 +46,6 @@
   ~json_semantic_error() throw();
 };
 
-<<<<<<< HEAD
 /* Check for matching types else throw exception */
 rapidjson::Value& check_kv_type_and_return(rapidjson::Value& d,
                                            const char* key_name,
@@ -70,106 +66,6 @@
 int get_int(rapidjson::Value& d, const char* key_name);
 
 std::string get_string(rapidjson::Value& d, const char* key_name);
-=======
-void check_document_is_object_and_key_exists(rapidjson::Value& d,
-                                             const char* key_name) {
-  if (!d.IsObject()) {
-    throw json_semantic_error("Can only get key-value pair from an object");
-  } else if (!d.HasMember(key_name)) {
-    throw json_semantic_error("JSON object does not have required key: " +
-                              std::string(key_name));
-  }
-}
-
-/* Check for matching types else throw exception */
-rapidjson::Value& check_kv_type_and_return(rapidjson::Value& d,
-                                           const char* key_name,
-                                           Type expected_type) {
-  check_document_is_object_and_key_exists(d, key_name);
-  rapidjson::Value& val = d[key_name];
-  if (val.GetType() != expected_type) {
-    throw json_semantic_error("Type mismatch! JSON key " +
-                              std::string(key_name) + " expected type " +
-                              kTypeNames[expected_type] + "but found type " +
-                              kTypeNames[val.GetType()]);
-  }
-  return val;
-}
-
-/* Check for matching types else throw exception */
-rapidjson::Value& check_kv_type_is_bool_and_return(rapidjson::Value& d,
-                                                   const char* key_name) {
-  check_document_is_object_and_key_exists(d, key_name);
-  rapidjson::Value& val = d[key_name];
-  if (val.GetType() != rapidjson::kFalseType &&
-      val.GetType() != rapidjson::kTrueType) {
-    throw json_semantic_error(
-        "Type mismatch! JSON key " + std::string(key_name) +
-        " expected type bool but found type " + kTypeNames[val.GetType()]);
-  }
-  return val;
-}
-
-/* Getters with error handling for double, float, long, int, string */
-double get_double(rapidjson::Value& d, const char* key_name) {
-  rapidjson::Value& v =
-      check_kv_type_and_return(d, key_name, rapidjson::kNumberType);
-  if (!v.IsDouble()) {
-    throw json_semantic_error("Input of type " + kTypeNames[v.GetType()] +
-                              " is not of type double");
-  }
-  return v.GetDouble();
-}
-
-float get_float(rapidjson::Value& d, const char* key_name) {
-  rapidjson::Value& v =
-      check_kv_type_and_return(d, key_name, rapidjson::kNumberType);
-  if (!v.IsFloat()) {
-    throw json_semantic_error("Input of type " + kTypeNames[v.GetType()] +
-                              " is not of type float");
-  }
-  return v.GetFloat();
-}
-
-long get_long(rapidjson::Value& d, const char* key_name) {
-  rapidjson::Value& v =
-      check_kv_type_and_return(d, key_name, rapidjson::kNumberType);
-  if (!v.IsInt64()) {
-    throw json_semantic_error("Input of type " + kTypeNames[v.GetType()] +
-                              " is not of type long");
-  }
-  return static_cast<long>(v.GetInt64());
-}
-
-int get_int(rapidjson::Value& d, const char* key_name) {
-  rapidjson::Value& v =
-      check_kv_type_and_return(d, key_name, rapidjson::kNumberType);
-  if (!v.IsInt()) {
-    throw json_semantic_error("Input of type " + kTypeNames[v.GetType()] +
-                              " is not of type int");
-  }
-  return v.GetInt();
-}
-
-std::string get_string(rapidjson::Value& d, const char* key_name) {
-  rapidjson::Value& v =
-      check_kv_type_and_return(d, key_name, rapidjson::kStringType);
-  if (!v.IsString()) {
-    throw json_semantic_error("Input of type " + kTypeNames[v.GetType()] +
-                              " is not of type string");
-  }
-  return std::string(v.GetString());
-}
->>>>>>> b84242a7
-
-bool get_bool(rapidjson::Value& d, const char* key_name) {
-  rapidjson::Value& v = check_kv_type_is_bool_and_return(d, key_name);
-  if (!v.IsBool()) {
-    throw json_semantic_error("Input of type " + kTypeNames[v.GetType()] +
-                              " is not of type bool");
-  }
-  return v.GetBool();
-}
 
 /* Getters with error handling for arrays of double, float, int, string */
 std::vector<double> get_double_array(rapidjson::Value& d, const char* key_name);
@@ -182,7 +78,6 @@
                                           const char* key_name);
 
 std::vector<VersionedModelId> get_candidate_models(rapidjson::Value& d,
-<<<<<<< HEAD
                                                    const char* key_name);
 
 rapidjson::Value& get_object(rapidjson::Value& d, const char* key_name);
@@ -192,78 +87,6 @@
 void parse_json(const std::string& json_content, rapidjson::Document& d);
 
 std::shared_ptr<Input> parse_input(InputType input_type, rapidjson::Value& d);
-=======
-                                                   const char* key_name) {
-  rapidjson::Value& v =
-      check_kv_type_and_return(d, key_name, rapidjson::kArrayType);
-  std::vector<VersionedModelId> candidate_models;
-  candidate_models.reserve(v.Capacity());
-  for (rapidjson::Value& elem : v.GetArray()) {
-    if (!elem.IsObject()) {
-      throw json_semantic_error("Array input of type " +
-                                kTypeNames[elem.GetType()] +
-                                " is not of type Object");
-    } else if (!elem.HasMember("model_name")) {
-      throw json_semantic_error(
-          "Candidate model JSON object missing model_name.");
-    } else if (!elem.HasMember("model_version")) {
-      throw json_semantic_error(
-          "Candidate model JSON object missing model_version.");
-    }
-    std::string model_name = get_string(elem, "model_name");
-    int model_version = get_int(elem, "model_version");
-    candidate_models.push_back(std::make_pair(model_name, model_version));
-  }
-  return candidate_models;
-}
-
-rapidjson::Value& get_object(rapidjson::Value& d, const char* key_name) {
-  rapidjson::Value& object =
-      check_kv_type_and_return(d, key_name, rapidjson::kObjectType);
-  return object;
-}
-
-rapidjson::Value& get_array(rapidjson::Value& d, const char* key_name) {
-  rapidjson::Value& array =
-      check_kv_type_and_return(d, key_name, rapidjson::kArrayType);
-  return array;
-}
-
-void parse_json(const std::string& json_content, rapidjson::Document& d) {
-  rapidjson::ParseResult ok = d.Parse(json_content.c_str());
-  if (!ok) {
-    std::stringstream ss;
-    ss << "JSON parse error: " << rapidjson::GetParseError_En(ok.Code())
-       << " (offset " << ok.Offset() << ")\n";
-    throw json_parse_error(ss.str());
-  }
-}
-
-std::shared_ptr<Input> parse_input(InputType input_type, rapidjson::Value& d) {
-  switch (input_type) {
-    case InputType::Doubles: {
-      std::vector<double> inputs = get_double_array(d, "input");
-      return std::make_shared<clipper::DoubleVector>(inputs);
-    }
-    case InputType::Floats: {
-      std::vector<float> inputs = get_float_array(d, "input");
-      return std::make_shared<clipper::FloatVector>(inputs);
-    }
-    case InputType::Ints: {
-      std::vector<int> inputs = get_int_array(d, "input");
-      return std::make_shared<clipper::IntVector>(inputs);
-    }
-    case InputType::Strings: {
-      std::string input_string = get_string(d, "input");
-      return std::make_shared<clipper::SerializableString>(input_string);
-    }
-    case InputType::Bytes: {
-      throw std::invalid_argument("Base64 encoded bytes are not supported yet");
-    }
-    default: throw std::invalid_argument("input_type is not a valid type");
-  }
-}
->>>>>>> b84242a7
 
 /* Utilities for serialization into JSON */
 void add_kv_pair(rapidjson::Document& d, const char* key_name,
@@ -295,7 +118,6 @@
                 const std::string& val);
 
 void add_object(rapidjson::Document& d, const char* key_name,
-<<<<<<< HEAD
                 rapidjson::Document& to_add);
 
 std::string to_json_string(rapidjson::Document& d);
@@ -311,98 +133,11 @@
 /* Sets `d` to an object containing reformatted info from `app_info`*/
 void set_app_info_doc(std::unordered_map<std::string, std::string>& app_info,
                       rapidjson::Document& d);
-=======
-                rapidjson::Document& to_add) {
-  add_kv_pair(d, key_name, to_add);
-}
-
-/* Sets `d` to an array with the values in `string_vec` */
-void set_string_array_doc(std::vector<std::string>& string_vec,
-                          rapidjson::Document& d) {
-  d.SetArray();
-
-  size_t num_elements = string_vec.size();
-  for (size_t i = 0; i < num_elements; i++) {
-    rapidjson::Value v(rapidjson::StringRef(string_vec.at(i).c_str(),
-                                            string_vec.at(i).length()));
-    d.PushBack(v, d.GetAllocator());
-  }
-}
-
-/* Sets `d` to an array containing info from `candidate_models_redis_format`*/
-void set_candidate_models_doc(std::string& candidate_models_redis_format,
-                              rapidjson::Document& d) {
-  d.SetArray();
-
-  std::vector<std::string> candidate_model_strings;
-  boost::split(candidate_model_strings, candidate_models_redis_format,
-               boost::is_any_of(","));
-
-  std::vector<std::string> candidate_model_components;
-  for (auto candidate_model_str : candidate_model_strings) {
-    boost::split(candidate_model_components, candidate_model_str,
-                 boost::is_any_of(":"));
-    std::string model_name = candidate_model_components[0];
-    int model_version = atoi(candidate_model_components[1].c_str());
-
-    rapidjson::Document candidate_model_doc(&d.GetAllocator());
-    candidate_model_doc.SetObject();
-    clipper::json::add_string(candidate_model_doc, "model_name", model_name);
-    clipper::json::add_int(candidate_model_doc, "model_version", model_version);
-    d.PushBack(candidate_model_doc, d.GetAllocator());
-  }
-}
-
-/* Sets `d` to an object containing reformatted info from `app_info`*/
-void set_app_info_doc(std::unordered_map<std::string, std::string>& app_info,
-                      rapidjson::Document& d) {
-  d.SetObject();
-
-  for (auto item : app_info) {
-    std::string key = item.first;
-    std::string value = item.second;
-    if (key == "name" || key == "input_type" || key == "policy") {
-      if (key == "policy") {
-        // Converts the Redis storage key to the publicly facing label
-        key = "selection_policy";
-      }
-      clipper::json::add_string(d, key.c_str(), value);
-    } else if (key == "latency_slo_micros") {
-      clipper::json::add_int(d, key.c_str(), atoi(value.c_str()));
-    } else {
-      // `item` corresponds to app's candidate_models. Need to convert the
-      // Redis candidate_models storage format to the publicly facing format
-      rapidjson::Document candidate_models_doc(&d.GetAllocator());
-      set_candidate_models_doc(value, candidate_models_doc);
-      clipper::json::add_object(d, "candidate_models", candidate_models_doc);
-    }
-  }
-}
->>>>>>> b84242a7
 
 /* Sets `arr_doc` to an array of objects with info from`app_details` */
 void set_app_info_array_doc(
     std::vector<std::unordered_map<std::string, std::string>>& app_details,
-<<<<<<< HEAD
     rapidjson::Document& arr_doc);
-=======
-    rapidjson::Document& arr_doc) {
-  arr_doc.SetArray();
-
-  for (auto app_info : app_details) {
-    rapidjson::Document d(&arr_doc.GetAllocator());
-    set_app_info_doc(app_info, d);
-    arr_doc.PushBack(d, arr_doc.GetAllocator());
-  }
-}
-
-std::string to_json_string(rapidjson::Document& d) {
-  rapidjson::StringBuffer buffer;
-  rapidjson::Writer<rapidjson::StringBuffer> writer(buffer);
-  d.Accept(writer);
-  return buffer.GetString();
-}
->>>>>>> b84242a7
 
 }  // namespace json
 }  // namespace clipper
