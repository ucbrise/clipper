--- conflicted
+++ resolved
@@ -83,12 +83,8 @@
   void start(
       const string ip, const int port,
       std::function<void(VersionedModelId, int)> &&container_ready_callback,
-<<<<<<< HEAD
-      std::function<void(RPCResponse &)> &&new_response_callback);
-=======
-      std::function<void(RPCResponse)> &&new_response_callback,
+      std::function<void(RPCResponse &)> &&new_response_callback,
       std::function<void(VersionedModelId, int)> &&inactive_container_callback);
->>>>>>> 07f4efb9
   /**
    * Stops the RPC Service. This is called implicitly within the RPCService
    * destructor.
@@ -117,7 +113,6 @@
   void send_messages(socket_t &socket,
                      boost::bimap<int, vector<uint8_t>> &connections);
 
-<<<<<<< HEAD
   /**
    * Function called by ZMQ after it finishes
    * sending data that it owned as a result
@@ -125,13 +120,12 @@
    */
   static void zmq_continuation(void *data, void *hint);
 
-=======
   void document_receive_time(
       std::unordered_map<std::vector<uint8_t>, ConnectedContainerInfo,
                          std::function<size_t(const std::vector<uint8_t> &vec)>>
           &connections_containers_map,
       const vector<uint8_t> connection_id);
->>>>>>> 07f4efb9
+
   void receive_message(
       socket_t &socket, boost::bimap<int, vector<uint8_t>> &connections,
       // This is a mapping from a ZMQ connection id
@@ -159,18 +153,15 @@
   std::unordered_map<VersionedModelId, int> replica_ids_;
   std::shared_ptr<metrics::Histogram> msg_queueing_hist_;
   std::function<void(VersionedModelId, int)> container_ready_callback_;
-<<<<<<< HEAD
   std::function<void(RPCResponse &)> new_response_callback_;
 
   RPCDataStore outbound_data_store_;
-=======
   std::function<void(RPCResponse)> new_response_callback_;
   std::function<void(VersionedModelId, int)> inactive_container_callback_;
 
   static constexpr int INITIAL_REPLICA_ID_SIZE = 100;
   static constexpr long CONTAINER_ACTIVITY_TIMEOUT_MILLS = 30000;
   static constexpr long CONTAINER_EXISTENCE_CHECK_FREQUENCY_MILLS = 10000;
->>>>>>> 07f4efb9
 };
 
 }  // namespace rpc
