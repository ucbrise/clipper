--- conflicted
+++ resolved
@@ -208,13 +208,8 @@
    * Constantly running function each thread uses to acquire work items from the
    * queue.
    */
-<<<<<<< HEAD
-  void worker(size_t worker_id) {
+  void worker(size_t worker_id, bool is_block_worker) {
     while (!done_ && queues_[worker_id].is_valid()) {
-=======
-  void worker(size_t worker_id, bool is_block_worker) {
-    while (!done_) {
->>>>>>> 12d90723
       std::unique_ptr<IThreadTask> pTask{nullptr};
       bool work_to_do = false;
       {
