#ifndef CLIPPER_LIB_THREADPOOL_HPP
#define CLIPPER_LIB_THREADPOOL_HPP

#include <mutex>
#include <queue>
#include <thread>
#include <unordered_map>

#include <boost/thread.hpp>

#include "datatypes.hpp"
#include "exceptions.hpp"
#include "logging.hpp"

namespace clipper {

const std::string LOGGING_TAG_THREADPOOL = "THREADPOOL";

/// Implementation adapted from
/// https://goo.gl/Iav87R

template <typename T>
class ThreadSafeQueue {
 public:
  /**
   * Destructor.
   */
  ~ThreadSafeQueue(void) { invalidate(); }

  /**
   * Attempt to get the first value in the queue.
   * Returns true if a value was successfully written to the out parameter,
   * false otherwise.
   */
  bool try_pop(T& out) {
    std::lock_guard<std::mutex> lock{mutex_};
    if (queue_.empty() || !valid_) {
      return false;
    }
    out = std::move(queue_.front());
    queue_.pop();
    return true;
  }

  /**
   * Get the first value in the queue.
   * Will block until a value is available unless clear is called or the
   * instance is destructed.
   * Returns true if a value was successfully written to the out parameter,
   * false otherwise.
   */
  bool wait_pop(T& out) {
    std::unique_lock<std::mutex> lock{mutex_};
    condition_.wait(lock, [this]() { return !queue_.empty() || !valid_; });
    /*
     * Using the condition in the predicate ensures that spurious wakeups with a
     * valid
     * but empty queue will not proceed, so only need to check for validity
     * before proceeding.
     */
    if (!valid_) {
      return false;
    }
    out = std::move(queue_.front());
    queue_.pop();
    return true;
  }

  /**
   * Push a new value onto the queue.
   */
  void push(T value) {
    std::lock_guard<std::mutex> lock{mutex_};
    queue_.push(std::move(value));
    condition_.notify_one();
  }

  /**
   * Check whether or not the queue is empty.
   */
  bool empty(void) const {
    std::lock_guard<std::mutex> lock{mutex_};
    return queue_.empty();
  }

  /**
   * Clear all items from the queue.
   */
  void clear(void) {
    std::lock_guard<std::mutex> lock{mutex_};
    while (!queue_.empty()) {
      queue_.pop();
    }
    condition_.notify_all();
  }

  /**
   * Invalidate the queue.
   * Used to ensure no conditions are being waited on in wait_pop when
   * a thread or the application is trying to exit.
   * The queue is invalid after calling this method and it is an error
   * to continue using a queue after this method has been called.
   */
  void invalidate(void) {
    std::lock_guard<std::mutex> lock{mutex_};
    valid_ = false;
    condition_.notify_all();
  }

  /**
   * Returns whether or not this queue is valid.
   */
  bool is_valid(void) const {
    std::lock_guard<std::mutex> lock{mutex_};
    return valid_;
  }

 private:
  std::atomic_bool valid_{true};
  mutable std::mutex mutex_;
  std::queue<T> queue_;
  std::condition_variable condition_;
};

class ThreadPool {
 protected:
  class IThreadTask {
   public:
    IThreadTask(void) = default;
    virtual ~IThreadTask(void) = default;
    IThreadTask(const IThreadTask& rhs) = delete;
    IThreadTask& operator=(const IThreadTask& rhs) = delete;
    IThreadTask(IThreadTask&& other) = default;
    IThreadTask& operator=(IThreadTask&& other) = default;

    /**
     * Run the task.
     */
    virtual void execute() = 0;
  };

  template <typename Func>
  class ThreadTask : public IThreadTask {
   public:
    ThreadTask(Func&& func) : func_{std::move(func)} {}

    ~ThreadTask(void) override = default;
    ThreadTask(const ThreadTask& rhs) = delete;
    ThreadTask& operator=(const ThreadTask& rhs) = delete;
    ThreadTask(ThreadTask&& other) = default;
    ThreadTask& operator=(ThreadTask&& other) = default;

    /**
     * Run the task.
     */
    void execute() override { func_(); }

   private:
    Func func_;
  };

 public:
  ThreadPool(void) : done_{false}, queues_{}, threads_{} {}

  /**
   * Non-copyable.
   */
  ThreadPool(const ThreadPool& rhs) = delete;

  /**
   * Non-assignable.
   */
  ThreadPool& operator=(const ThreadPool& rhs) = delete;

  /**
   * Destructor.
   */
  ~ThreadPool(void) { destroy(); }

 protected:
  /**
   * Submit a job to be run by the thread pool.
   */
  template <typename Func, typename... Args>
  auto submit(size_t queue_id, Func&& func, Args&&... args) {
    auto boundTask =
        std::bind(std::forward<Func>(func), std::forward<Args>(args)...);
    using ResultType = std::result_of_t<decltype(boundTask)()>;
    using PackagedTask = boost::packaged_task<ResultType()>;
    using TaskType = ThreadTask<PackagedTask>;
    PackagedTask task{std::move(boundTask)};
    auto result_future = task.get_future();

    boost::shared_lock<boost::shared_mutex> l(queues_mutex_);
    auto queue = queues_.find(queue_id);
    if (queue != queues_.end()) {
      queue->second.push(std::make_unique<TaskType>(std::move(task)));
    } else {
      std::stringstream error_msg;
      error_msg << "No work queue found with id " << queue_id;
      log_error(LOGGING_TAG_THREADPOOL, error_msg.str());
      throw ThreadPoolError(error_msg.str());
    }
    return result_future;
  }

  /**
   * Constantly running function each thread uses to acquire work items from the
   * queue.
   */
  void worker(size_t worker_id, bool is_block_worker) {
    while (!done_) {
      std::unique_ptr<IThreadTask> pTask{nullptr};
      bool work_to_do = false;
      {
        boost::shared_lock<boost::shared_mutex> l(queues_mutex_);
        if (is_block_worker) {
          work_to_do = queues_[worker_id].wait_pop(pTask);
        } else {
          // NOTE: The use of try_pop here means the worker will spin instead of
          // block while waiting for work. This is intentional. We defer to the
          // submitted tasks to block when no work is available.
          work_to_do = queues_[worker_id].try_pop(pTask);
        }
      }
      if (work_to_do) {
        pTask->execute();
      }
    }
    auto thread_id = std::this_thread::get_id();
    std::stringstream ss;
    ss << thread_id;
    log_info_formatted(LOGGING_TAG_THREADPOOL,
                       "Worker {}, thread {} is shutting down",
                       std::to_string(worker_id), ss.str());
  }

  /**
   * Invalidates the queue and joins all running threads.
   */
  void destroy(void) {
    log_info(LOGGING_TAG_THREADPOOL, "Destroying threadpool");
    done_ = true;
    for (auto& queue : queues_) {
      queue.second.invalidate();
    }
    for (auto& thread : threads_) {
      if (thread.second.joinable()) {
        thread.second.join();
      }
    }
  }

  std::atomic_bool done_;
  boost::shared_mutex queues_mutex_;
  std::unordered_map<size_t, ThreadSafeQueue<std::unique_ptr<IThreadTask>>>
      queues_;
  std::unordered_map<size_t, std::thread> threads_;
};

class ModelQueueThreadPool : public ThreadPool {
 public:
  /**
   * Submit a job to be run by the thread pool.
   */
  template <typename Func, typename... Args>
  auto submit(VersionedModelId vm, int replica_id, Func&& func,
              Args&&... args) {
    size_t queue_id = get_queue_id(vm, replica_id);
    try {
      ThreadPool::submit(queue_id, func, args...);
    } catch (ThreadPoolError& e) {
      log_error_formatted(LOGGING_TAG_THREADPOOL,
                          "Failed to submit task for model {}, replica {}",
                          vm.serialize(), replica_id);
      throw(e);
    }
  }
<<<<<<< HEAD
=======

  bool create_queue(VersionedModelId vm, int replica_id, bool is_block_worker) {
    boost::unique_lock<boost::shared_mutex> l(queues_mutex_);
    size_t queue_id = get_queue_id(vm, replica_id);
    auto queue = queues_.find(queue_id);
    if (queue != queues_.end()) {
      log_error_formatted(LOGGING_TAG_THREADPOOL,
                          "Work queue already exists for model {}, replica {}",
                          vm.serialize(), std::to_string(replica_id));
      return false;
    } else {
      queues_.emplace(std::piecewise_construct, std::forward_as_tuple(queue_id),
                      std::forward_as_tuple());
      threads_.emplace(std::piecewise_construct,
                       std::forward_as_tuple(queue_id),
                       std::forward_as_tuple(&ModelQueueThreadPool::worker,
                                             this, queue_id, is_block_worker));
      log_info_formatted(LOGGING_TAG_THREADPOOL,
                         "Work queue created for model {}, replica {}",
                         vm.serialize(), std::to_string(replica_id));
      return true;
    }
  }

  static size_t get_queue_id(const VersionedModelId& vm, const int replica_id) {
    std::size_t seed = 0;
    boost::hash_combine(seed, vm.get_name());
    boost::hash_combine(seed, vm.get_id());
    boost::hash_combine(seed, replica_id);
    return seed;
  }
};

class FixedSizeThreadPool : public ThreadPool {
 public:
  FixedSizeThreadPool(const size_t num_threads, bool is_block_worker)
      : ThreadPool(), queue_id_(1) {
    boost::unique_lock<boost::shared_mutex> l(queues_mutex_);
    if (num_threads <= 0) {
      throw std::runtime_error(
          "Attempted to construct threadpool with no threads");
    }
    queues_.emplace(std::piecewise_construct, std::forward_as_tuple(queue_id_),
                    std::forward_as_tuple());
    for (size_t i = 0; i < num_threads; ++i) {
      threads_.emplace(std::piecewise_construct,
                       std::forward_as_tuple(queue_id_),
                       std::forward_as_tuple(&FixedSizeThreadPool::worker, this,
                                             queue_id_, is_block_worker));
    }
  }

  /**
   * Submit a job to be run by the thread pool
   */
  template <typename Func, typename... Args>
  auto submit(Func&& func, Args&&... args) {
    try {
      ThreadPool::submit(queue_id_, func, args...);
    } catch (ThreadPoolError& e) {
      log_error(LOGGING_TAG_THREADPOOL,
                "Failed to submit task for FixedSizeThreadPool");
      throw(e);
    }
  }

 private:
  size_t queue_id_ = 1;
};

namespace TaskExecutionThreadPool {
>>>>>>> 80c97d27

  bool create_queue(VersionedModelId vm, int replica_id) {
    boost::unique_lock<boost::shared_mutex> l(queues_mutex_);
    size_t queue_id = get_queue_id(vm, replica_id);
    auto queue = queues_.find(queue_id);
    if (queue != queues_.end()) {
      log_error_formatted(LOGGING_TAG_THREADPOOL,
                          "Work queue already exists for model {}, replica {}",
                          vm.serialize(), std::to_string(replica_id));
      return false;
    } else {
      queues_.emplace(std::piecewise_construct, std::forward_as_tuple(queue_id),
                      std::forward_as_tuple());
      threads_.emplace(
          std::piecewise_construct, std::forward_as_tuple(queue_id),
          std::forward_as_tuple(&ModelQueueThreadPool::worker, this, queue_id));
      log_info_formatted(LOGGING_TAG_THREADPOOL,
                         "Work queue created for model {}, replica {}",
                         vm.serialize(), std::to_string(replica_id));
      return true;
    }
  }

 private:
  static size_t get_queue_id(const VersionedModelId& vm, const int replica_id) {
    std::size_t seed = 0;
    boost::hash_combine(seed, vm.get_name());
    boost::hash_combine(seed, vm.get_id());
    boost::hash_combine(seed, replica_id);
    return seed;
  }
};

class FixedSizeThreadPool : public ThreadPool {
 public:
  FixedSizeThreadPool(const size_t num_threads) : ThreadPool(), queue_id_(1) {
    if (num_threads <= 0) {
      throw std::runtime_error(
          "Attempted to construct threadpool with no threads");
    }
    queues_.emplace(std::piecewise_construct, std::forward_as_tuple(queue_id_),
                    std::forward_as_tuple());
    for (size_t i = 0; i < num_threads; ++i) {
      threads_.emplace(
          std::piecewise_construct, std::forward_as_tuple(queue_id_),
          std::forward_as_tuple(&FixedSizeThreadPool::worker, this, queue_id_));
    }
  }

  /**
   * Submit a job to be run by the thread pool.
   */
  template <typename Func, typename... Args>
  auto submit(Func&& func, Args&&... args) {
    ThreadPool::submit(queue_id_, func, args...);
  }

 private:
  size_t queue_id_ = 1;
};

namespace TaskExecutionThreadPool {
/**
<<<<<<< HEAD
 * Convenience method to get the task execution thread pool for the
 * application.
 */
inline ModelQueueThreadPool& get_thread_pool(void) {
  static ModelQueueThreadPool taskExecutionPool;
  return taskExecutionPool;
=======
 * Convenience method to get the task execution thread pool for the application
 */
inline ModelQueueThreadPool& get_thread_pool(void) {
  static ModelQueueThreadPool task_execution_pool;
  return task_execution_pool;
>>>>>>> 80c97d27
}

/**
 * Submit a job to the task execution thread pool
 */
template <typename Func, typename... Args>
inline auto submit_job(VersionedModelId vm, int replica_id, Func&& func,
                       Args&&... args) {
  return get_thread_pool().submit(vm, replica_id, std::forward<Func>(func),
                                  std::forward<Args>(args)...);
}

inline void create_queue(VersionedModelId vm, int replica_id) {
  get_thread_pool().create_queue(vm, replica_id, false);
}

}  // namespace TaskExecutionThreadPool

<<<<<<< HEAD
namespace EstimatorFittingThreadPool {
/**
 * Convenience method to get the task execution thread pool for the
 * application.
 */
inline ModelQueueThreadPool& get_thread_pool(void) {
  static ModelQueueThreadPool estimator_fitting_pool;
  return estimator_fitting_pool;
}

/**
 * Submit a job to be run by the thread pool.
 */
template <typename Func, typename... Args>
auto submit_job(VersionedModelId vm, int replica_id, Func&& func,
                Args&&... args) {
  get_thread_pool().submit(vm, replica_id, func, args...);
}

inline void create_queue(VersionedModelId vm, int replica_id) {
  get_thread_pool().create_queue(vm, replica_id);
}

}  // namespace EstimatorFittingThreadPool
=======
namespace GarbageCollectionThreadPool {
/**
 * Convenience method to get the garbage collection thread pool for the
 * application
 */

inline FixedSizeThreadPool& get_thread_pool(void) {
  static FixedSizeThreadPool garbage_collection_pool(1, true);
  return garbage_collection_pool;
}

/**
 * Submit a job to the garbage collection thread pool
 */
template <typename Func, typename... Args>
inline auto submit_job(Func&& func, Args&&... args) {
  return get_thread_pool().submit(std::forward<Func>(func),
                                  std::forward<Args>(args)...);
}
}  // namespace GarbageCollectionThreadPool
>>>>>>> 80c97d27

}  // namespace clipper

#endif  // CLIPPER_LIB_THREADPOOL_HPP<|MERGE_RESOLUTION|>--- conflicted
+++ resolved
@@ -276,80 +276,6 @@
       throw(e);
     }
   }
-<<<<<<< HEAD
-=======
-
-  bool create_queue(VersionedModelId vm, int replica_id, bool is_block_worker) {
-    boost::unique_lock<boost::shared_mutex> l(queues_mutex_);
-    size_t queue_id = get_queue_id(vm, replica_id);
-    auto queue = queues_.find(queue_id);
-    if (queue != queues_.end()) {
-      log_error_formatted(LOGGING_TAG_THREADPOOL,
-                          "Work queue already exists for model {}, replica {}",
-                          vm.serialize(), std::to_string(replica_id));
-      return false;
-    } else {
-      queues_.emplace(std::piecewise_construct, std::forward_as_tuple(queue_id),
-                      std::forward_as_tuple());
-      threads_.emplace(std::piecewise_construct,
-                       std::forward_as_tuple(queue_id),
-                       std::forward_as_tuple(&ModelQueueThreadPool::worker,
-                                             this, queue_id, is_block_worker));
-      log_info_formatted(LOGGING_TAG_THREADPOOL,
-                         "Work queue created for model {}, replica {}",
-                         vm.serialize(), std::to_string(replica_id));
-      return true;
-    }
-  }
-
-  static size_t get_queue_id(const VersionedModelId& vm, const int replica_id) {
-    std::size_t seed = 0;
-    boost::hash_combine(seed, vm.get_name());
-    boost::hash_combine(seed, vm.get_id());
-    boost::hash_combine(seed, replica_id);
-    return seed;
-  }
-};
-
-class FixedSizeThreadPool : public ThreadPool {
- public:
-  FixedSizeThreadPool(const size_t num_threads, bool is_block_worker)
-      : ThreadPool(), queue_id_(1) {
-    boost::unique_lock<boost::shared_mutex> l(queues_mutex_);
-    if (num_threads <= 0) {
-      throw std::runtime_error(
-          "Attempted to construct threadpool with no threads");
-    }
-    queues_.emplace(std::piecewise_construct, std::forward_as_tuple(queue_id_),
-                    std::forward_as_tuple());
-    for (size_t i = 0; i < num_threads; ++i) {
-      threads_.emplace(std::piecewise_construct,
-                       std::forward_as_tuple(queue_id_),
-                       std::forward_as_tuple(&FixedSizeThreadPool::worker, this,
-                                             queue_id_, is_block_worker));
-    }
-  }
-
-  /**
-   * Submit a job to be run by the thread pool
-   */
-  template <typename Func, typename... Args>
-  auto submit(Func&& func, Args&&... args) {
-    try {
-      ThreadPool::submit(queue_id_, func, args...);
-    } catch (ThreadPoolError& e) {
-      log_error(LOGGING_TAG_THREADPOOL,
-                "Failed to submit task for FixedSizeThreadPool");
-      throw(e);
-    }
-  }
-
- private:
-  size_t queue_id_ = 1;
-};
-
-namespace TaskExecutionThreadPool {
->>>>>>> 80c97d27
 
   bool create_queue(VersionedModelId vm, int replica_id) {
     boost::unique_lock<boost::shared_mutex> l(queues_mutex_);
@@ -413,20 +339,11 @@
 
 namespace TaskExecutionThreadPool {
 /**
-<<<<<<< HEAD
- * Convenience method to get the task execution thread pool for the
- * application.
- */
-inline ModelQueueThreadPool& get_thread_pool(void) {
-  static ModelQueueThreadPool taskExecutionPool;
-  return taskExecutionPool;
-=======
  * Convenience method to get the task execution thread pool for the application
  */
 inline ModelQueueThreadPool& get_thread_pool(void) {
   static ModelQueueThreadPool task_execution_pool;
   return task_execution_pool;
->>>>>>> 80c97d27
 }
 
 /**
@@ -445,53 +362,51 @@
 
 }  // namespace TaskExecutionThreadPool
 
-<<<<<<< HEAD
 namespace EstimatorFittingThreadPool {
 /**
  * Convenience method to get the task execution thread pool for the
  * application.
  */
 inline ModelQueueThreadPool& get_thread_pool(void) {
-  static ModelQueueThreadPool estimator_fitting_pool;
+  static ModelQueueThreadPool estimator_fitting_pool(1, true);
   return estimator_fitting_pool;
 }
 
 /**
- * Submit a job to be run by the thread pool.
- */
-template <typename Func, typename... Args>
-auto submit_job(VersionedModelId vm, int replica_id, Func&& func,
-                Args&&... args) {
-  get_thread_pool().submit(vm, replica_id, func, args...);
-}
-
-inline void create_queue(VersionedModelId vm, int replica_id) {
-  get_thread_pool().create_queue(vm, replica_id);
-}
-
-}  // namespace EstimatorFittingThreadPool
-=======
-namespace GarbageCollectionThreadPool {
-/**
- * Convenience method to get the garbage collection thread pool for the
- * application
- */
-
-inline FixedSizeThreadPool& get_thread_pool(void) {
-  static FixedSizeThreadPool garbage_collection_pool(1, true);
-  return garbage_collection_pool;
-}
-
-/**
- * Submit a job to the garbage collection thread pool
+ * Submit a job to the estimator fitting thread pool
  */
 template <typename Func, typename... Args>
 inline auto submit_job(Func&& func, Args&&... args) {
   return get_thread_pool().submit(std::forward<Func>(func),
                                   std::forward<Args>(args)...);
 }
+
+inline void create_queue(VersionedModelId vm, int replica_id) {
+  get_thread_pool().create_queue(vm, replica_id);
+}
+
+}  // namespace EstimatorFittingThreadPool
+
+namespace GarbageCollectionThreadPool {
+/**
+ * Convenience method to get the garbage collection thread pool for the
+ * application
+ */
+
+inline FixedSizeThreadPool& get_thread_pool(void) {
+  static FixedSizeThreadPool garbage_collection_pool(1, true);
+  return garbage_collection_pool;
+}
+
+/**
+ * Submit a job to the garbage collection thread pool
+ */
+template <typename Func, typename... Args>
+inline auto submit_job(Func&& func, Args&&... args) {
+  return get_thread_pool().submit(std::forward<Func>(func),
+                                  std::forward<Args>(args)...);
+}
 }  // namespace GarbageCollectionThreadPool
->>>>>>> 80c97d27
 
 }  // namespace clipper
 
