#ifndef CLIPPER_LIB_CONTAINERS_HPP
#define CLIPPER_LIB_CONTAINERS_HPP

constexpr int DEFAULT_BATCH_SIZE = -1;

#include <memory>
#include <random>
#include <unordered_map>

#include <dlib/matrix.h>
#include <dlib/svm.h>

#include <boost/circular_buffer.hpp>

#include <clipper/datatypes.hpp>
#include <clipper/metrics.hpp>
#include <clipper/threadpool.hpp>
#include <clipper/util.hpp>

namespace clipper {

// We use the system clock for the deadline time point
// due to its cross-platform consistency (consistent epoch, resolution)
using Deadline = std::chrono::time_point<std::chrono::system_clock>;

enum class BatchSizeDeterminationMethod {
  Default = 0,
  Exploration = 1,
  Estimation = 2
};

// pair of batch size, method by which the batch size was determined
using BatchSizeInfo = std::pair<size_t, BatchSizeDeterminationMethod>;

class ModelContainer {
 public:
  ~ModelContainer() = default;
  ModelContainer(VersionedModelId model, int container_id, int replica_id,
                 InputType input_type, int batch_size);
  // disallow copy
  ModelContainer(const ModelContainer &) = delete;
  ModelContainer &operator=(const ModelContainer &) = delete;

  ModelContainer(ModelContainer &&) = default;
  ModelContainer &operator=(ModelContainer &&) = default;

  BatchSizeInfo get_batch_size(Deadline deadline);
  void add_processing_datapoint(size_t batch_size,
                                long long processing_latency_micros);
  void send_feedback(PredictTask task);
  void set_batch_size(int batch_size);
  void set_inactive();
  bool is_active();

  VersionedModelId model_;
  int container_id_;
  int replica_id_;
  InputType input_type_;
  int batch_size_;
  clipper::metrics::Histogram latency_hist_;

 private:
<<<<<<< HEAD
  using EstimatorLatency = dlib::matrix<double, 1, 1>;
  using EstimatorBatchSize = double;
  using EstimatorKernel = dlib::linear_kernel<EstimatorLatency>;
  using Estimator = dlib::decision_function<EstimatorKernel>;
  // Tuple of num latencies, mean latency, latency std
  using LatencyInfo = std::tuple<double, double, double>;

  // Updates the specified LatencyInfo tuple to account
  // for a new latency entry. The info tuple's mean and
  // standard deviation are updated recursively; the recursive
  // standard deviation relation is defined here:
  // https://link.springer.com/article/10.1007%2FBF02262936
  LatencyInfo update_mean_std(LatencyInfo &info, double new_latency);

  bool connected_{true};
=======
  std::atomic_bool connected_{true};
>>>>>>> 80c97d27
  Queue<FeedbackTask> feedback_queue_;
  boost::shared_mutex datapoints_mtx_;
  std::unordered_map<EstimatorBatchSize, LatencyInfo> processing_datapoints_;

  size_t max_batch_size_;
  long long max_latency_;
  Estimator estimator_;
  dlib::rr_trainer<EstimatorKernel> estimator_trainer_;
  std::mutex estimator_mtx_;

  // Exploration and estimation parameters
  // for adaptive batching
  double explore_dist_mu_;
  double explore_dist_std_;
  double budget_decay_;
  std::normal_distribution<double> exploration_distribution_;
  std::default_random_engine exploration_engine_;

  static constexpr size_t HISTOGRAM_SAMPLE_SIZE = 256;
  // The minimum number of latency entries associated with a batch
  // size that must exist in order to continue exploration
  // or incorporate variance data
  static constexpr uint32_t MINIMUM_BATCH_SAMPLE_SIZE = 5;
  static constexpr uint32_t LATENCY_Z_SCORE = 3;
  static constexpr double REGRESSION_DATA_SCALE_FACTOR = .001;
  static constexpr size_t ADDITIVE_EXPANSION_THRESHOLD = 10;

  void fit_estimator();
  size_t explore();
  size_t estimate(double budget);
};

/// This is a lightweight wrapper around the map of active containers
/// to make it threadsafe so it can be safely shared between threads between
/// with a shared_ptr.
class ActiveContainers {
 public:
  explicit ActiveContainers();

  // Disallow copy
  ActiveContainers(const ActiveContainers &) = delete;
  ActiveContainers &operator=(const ActiveContainers &) = delete;

  ActiveContainers(ActiveContainers &&) = default;
  ActiveContainers &operator=(ActiveContainers &&) = default;

  void add_container(VersionedModelId model, int connection_id, int replica_id,
                     InputType input_type);

  void remove_container(VersionedModelId model, int replica_id);

  void register_batch_size(VersionedModelId model, int batch_size);

  /// This method returns the active container specified by the
  /// provided model id and replica id. This is threadsafe because each
  /// individual ModelContainer object is threadsafe, and this method returns
  /// a shared_ptr to a ModelContainer object.
  std::shared_ptr<ModelContainer> get_model_replica(
      const VersionedModelId &model, const int replica_id);

  std::map<int, std::shared_ptr<ModelContainer>> get_replicas_for_model(
      const VersionedModelId &model);

  /// Get list of all models that have at least one active replica.
  std::vector<VersionedModelId> get_known_models();
  std::unordered_map<VersionedModelId, int> batch_sizes_;

 private:
  void log_active_containers();

  // Protects the models-replicas map. Must acquire an exclusive
  // lock to modify the map and a shared_lock when accessing
  // replicas. The replica ModelContainer entries are independently threadsafe.
  boost::shared_mutex m_;

  // A mapping of models to their replicas. The replicas
  // for each model are represented as a map keyed on replica id.
  std::unordered_map<VersionedModelId,
                     std::map<int, std::shared_ptr<ModelContainer>>>
      containers_;
};
}  // namespace clipper

#endif<|MERGE_RESOLUTION|>--- conflicted
+++ resolved
@@ -60,7 +60,6 @@
   clipper::metrics::Histogram latency_hist_;
 
  private:
-<<<<<<< HEAD
   using EstimatorLatency = dlib::matrix<double, 1, 1>;
   using EstimatorBatchSize = double;
   using EstimatorKernel = dlib::linear_kernel<EstimatorLatency>;
@@ -75,10 +74,8 @@
   // https://link.springer.com/article/10.1007%2FBF02262936
   LatencyInfo update_mean_std(LatencyInfo &info, double new_latency);
 
-  bool connected_{true};
-=======
   std::atomic_bool connected_{true};
->>>>>>> 80c97d27
+
   Queue<FeedbackTask> feedback_queue_;
   boost::shared_mutex datapoints_mtx_;
   std::unordered_map<EstimatorBatchSize, LatencyInfo> processing_datapoints_;
