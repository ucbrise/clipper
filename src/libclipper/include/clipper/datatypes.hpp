#ifndef CLIPPER_LIB_DATATYPES_H
#define CLIPPER_LIB_DATATYPES_H

#include <chrono>
#include <memory>
#include <string>
#include <vector>

#include <city.h>

#include <boost/functional/hash.hpp>
#include <boost/optional.hpp>

namespace clipper {

template <typename T>
using UniquePoolPtr = std::unique_ptr<T, void (*)(void *)>;
template <typename T>
using SharedPoolPtr = std::shared_ptr<T>;

typedef uint64_t PredictionDataHash;

using QueryId = long;
using FeedbackAck = bool;

enum class DataType {
  Invalid = -1,
  Bytes = 0,
  Ints = 1,
  Floats = 2,
  Doubles = 3,
  Strings = 4,
};

typedef DataType InputType;
typedef DataType OutputType;

enum class RequestType {
  PredictRequest = 0,
  FeedbackRequest = 1,
};

std::string get_readable_input_type(DataType type);
DataType parse_input_type(std::string type_string);

// Pair of input data, data start index, data size in bytes
typedef std::tuple<SharedPoolPtr<void>, size_t, size_t> ByteBuffer;

class VersionedModelId {
 public:
  VersionedModelId(const std::string name, const std::string id);

  std::string get_name() const;
  std::string get_id() const;
  std::string serialize() const;
  static VersionedModelId deserialize(std::string);

  VersionedModelId(const VersionedModelId &) = default;
  VersionedModelId &operator=(const VersionedModelId &) = default;

  VersionedModelId(VersionedModelId &&) = default;
  VersionedModelId &operator=(VersionedModelId &&) = default;

  bool operator==(const VersionedModelId &rhs) const;
  bool operator!=(const VersionedModelId &rhs) const;

 private:
  std::string name_;
  std::string id_;
};

class PredictionData {
 public:
  // TODO: pure virtual or default?
  // virtual ~PredictionData() = default;

  virtual DataType type() const = 0;

  virtual PredictionDataHash hash() = 0;

  /**
   * The index marking the beginning of the input data
   * content, relative to the input's data pointer
   */
  virtual size_t start() const = 0;

  /**
   * The byte index marking the beginning of the input data
   * content, relative to a byte representation of the
   * input's data pointer
   */
  virtual size_t start_byte() const = 0;

  /**
   * @return The number of elements in the input
   */
  virtual size_t size() const = 0;
  /**
   * @return The size of the input data in bytes
   */
  virtual size_t byte_size() const = 0;

  template <typename D>
  friend SharedPoolPtr<D> get_data(
      const std::shared_ptr<PredictionData> &data_item) {
    return std::static_pointer_cast<D>(data_item->get_data());
  }

  template <typename D>
  friend UniquePoolPtr<D> get_data(std::unique_ptr<PredictionData> data_item) {
    D *raw_data = static_cast<D *>(data_item->get_data().get());
    return UniquePoolPtr<D>(raw_data, free);
  }

 private:
  virtual SharedPoolPtr<void> get_data() const = 0;
};

template <typename D>
SharedPoolPtr<D> get_data(const std::shared_ptr<PredictionData> &data_item);

template <typename D>
UniquePoolPtr<D> get_data(std::unique_ptr<PredictionData> data_item);

template <typename D>
struct VectorDataType {
  static const DataType type = DataType::Invalid;
};

template <>
struct VectorDataType<uint8_t> {
  static const DataType type = DataType::Bytes;
};

template <>
struct VectorDataType<int> {
  static const DataType type = DataType::Ints;
};

template <>
struct VectorDataType<float> {
  static const DataType type = DataType::Floats;
};

template <>
struct VectorDataType<double> {
  static const DataType type = DataType::Doubles;
};

template <>
struct VectorDataType<char> {
  static const DataType type = DataType::Strings;
};

template <typename D>
class DataVector : public PredictionData {
 public:
  explicit DataVector(UniquePoolPtr<D> data, size_t size)
      : data_(std::move(data)), start_(0), size_(size) {}

  explicit DataVector(SharedPoolPtr<D> data, size_t start, size_t size)
      : data_(std::move(data)), start_(start), size_(size) {}

  explicit DataVector(UniquePoolPtr<void> data, size_t byte_size)
      : DataVector(data.release(), byte_size) {}

  explicit DataVector(SharedPoolPtr<void> data, size_t start_byte,
                      size_t byte_size)
      : data_(std::static_pointer_cast<D>(std::move(data))),
        start_(start_byte / sizeof(D)),
        size_(byte_size / sizeof(D)) {}

  explicit DataVector(void *data, size_t byte_size)
      : data_(SharedPoolPtr<D>(static_cast<D *>(data), free)),
        start_(0),
        size_(byte_size / sizeof(D)) {}

  DataType type() const override { return VectorDataType<D>::type; }

  PredictionDataHash hash() override {
    if (!hash_) {
      hash_ = CityHash64(reinterpret_cast<char *>(data_.get() + start_),
                         size_ * sizeof(D));
    }
    return hash_.get();
  }

  size_t start() const override { return start_; }

  size_t start_byte() const override { return start_ * sizeof(D); }

  size_t size() const override { return size_; }

  size_t byte_size() const override { return size_ * sizeof(D); }

  friend SharedPoolPtr<D> get_data(
      const std::shared_ptr<DataVector<D>> &data_item) {
    return data_item->data_;
  }

  friend UniquePoolPtr<D> get_data(std::unique_ptr<DataVector<D>> data_item) {
    D *raw_data = data_item->data_.get();
    return UniquePoolPtr<D>(raw_data, free);
  }

 private:
  SharedPoolPtr<void> get_data() const override { return data_; }

  SharedPoolPtr<D> data_;
  size_t start_;
  size_t size_;
  boost::optional<PredictionDataHash> hash_;
};

typedef DataVector<uint8_t> ByteVector;
typedef DataVector<int> IntVector;
typedef DataVector<float> FloatVector;
typedef DataVector<double> DoubleVector;
typedef DataVector<char> SerializableString;

std::unique_ptr<SerializableString> to_serializable_string(
    const std::string &str);

class Query {
 public:
  ~Query() = default;

  Query(std::string label, long user_id, std::shared_ptr<PredictionData> input,
        long latency_budget_micros, std::string selection_policy,
        std::vector<VersionedModelId> candidate_models);

  // Note that it should be relatively cheap to copy queries because
  // the actual input won't be copied
  // copy constructors
  Query(const Query &) = default;
  Query &operator=(const Query &) = default;

  // move constructors
  Query(Query &&) = default;
  Query &operator=(Query &&) = default;

  // Used to provide a namespace for queries. The expected
  // use is to distinguish queries coming from different
  // REST endpoints.
  std::string label_;
  long user_id_;
  std::shared_ptr<PredictionData> input_;
  // TODO change this to a deadline instead of a duration
  long latency_budget_micros_;
  std::string selection_policy_;
  std::vector<VersionedModelId> candidate_models_;
  std::chrono::time_point<std::chrono::high_resolution_clock> create_time_;
};

class Output {
 public:
  Output(const std::shared_ptr<PredictionData> y_hat,
         const std::vector<VersionedModelId> models_used);

  Output(const std::string y_hat,
         const std::vector<VersionedModelId> models_used);

  ~Output() = default;

  explicit Output() = default;
  Output(const Output &) = default;
  Output &operator=(const Output &) = default;

  Output(Output &&) = default;
  Output &operator=(Output &&) = default;

  bool operator==(const Output &rhs) const;
  bool operator!=(const Output &rhs) const;

  std::shared_ptr<PredictionData> y_hat_;
  std::vector<VersionedModelId> models_used_;
};

class Response {
 public:
  ~Response() = default;

  Response(Query query, QueryId query_id, const long duration_micros,
           Output output, const bool is_default,
           const boost::optional<std::string> default_explanation);

  // default copy constructors
  Response(const Response &) = default;
  Response &operator=(const Response &) = default;

  // default move constructors
  Response(Response &&) = default;
  Response &operator=(Response &&) = default;

  std::string debug_string() const noexcept;

  Query query_;
  QueryId query_id_;
  long duration_micros_;
  Output output_;
  bool output_is_default_;
  boost::optional<std::string> default_explanation_;
};

class Feedback {
 public:
  ~Feedback() = default;
  Feedback(std::shared_ptr<PredictionData> input, double y);

  Feedback(const Feedback &) = default;
  Feedback &operator=(const Feedback &) = default;

  Feedback(Feedback &&) = default;
  Feedback &operator=(Feedback &&) = default;

  double y_;
  std::shared_ptr<PredictionData> input_;
};

class FeedbackQuery {
 public:
  ~FeedbackQuery() = default;
  FeedbackQuery(std::string label, long user_id, Feedback feedback,
                std::string selection_policy,
                std::vector<VersionedModelId> candidate_models);

  FeedbackQuery(const FeedbackQuery &) = default;
  FeedbackQuery &operator=(const FeedbackQuery &) = default;

  FeedbackQuery(FeedbackQuery &&) = default;
  FeedbackQuery &operator=(FeedbackQuery &&) = default;

  // Used to provide a namespace for queries. The expected
  // use is to distinguish queries coming from different
  // REST endpoints.
  std::string label_;
  long user_id_;
  Feedback feedback_;
  std::string selection_policy_;
  std::vector<VersionedModelId> candidate_models_;
};

class PredictTask {
 public:
  ~PredictTask() = default;

<<<<<<< HEAD
  PredictTask(std::shared_ptr<Input> input, VersionedModelId model,
              float utility, QueryId query_id, long latency_slo_micros,
              bool artificial = false);
=======
  PredictTask(std::shared_ptr<PredictionData> input, VersionedModelId model,
              float utility, QueryId query_id, long latency_slo_micros);
>>>>>>> 37d6a9ee

  PredictTask(const PredictTask &other) = default;

  PredictTask &operator=(const PredictTask &other) = default;

  PredictTask(PredictTask &&other) = default;

  PredictTask &operator=(PredictTask &&other) = default;

  std::shared_ptr<PredictionData> input_;
  VersionedModelId model_;
  float utility_;
  QueryId query_id_;
  long latency_slo_micros_;
  std::chrono::time_point<std::chrono::system_clock> recv_time_;
  bool artificial_;
};

/// NOTE: If a feedback task is scheduled, the task scheduler
/// must send it to ALL replicas of the VersionedModelId.
class FeedbackTask {
 public:
  ~FeedbackTask() = default;

  FeedbackTask(Feedback feedback, VersionedModelId model, QueryId query_id,
               long latency_slo_micros);

  FeedbackTask(const FeedbackTask &other) = default;

  FeedbackTask &operator=(const FeedbackTask &other) = default;

  FeedbackTask(FeedbackTask &&other) = default;

  FeedbackTask &operator=(FeedbackTask &&other) = default;

  Feedback feedback_;
  VersionedModelId model_;
  QueryId query_id_;
  long latency_slo_micros_;
};

namespace rpc {

class PredictionRequest {
 public:
  explicit PredictionRequest(DataType input_type);
  explicit PredictionRequest(
      std::vector<std::shared_ptr<PredictionData>> &inputs,
      DataType input_type);
  explicit PredictionRequest(
      std::vector<std::unique_ptr<PredictionData>> inputs, DataType input_type);

  // Disallow copy
  PredictionRequest(PredictionRequest &other) = delete;
  PredictionRequest &operator=(PredictionRequest &other) = delete;

  // move constructors
  PredictionRequest(PredictionRequest &&other) = default;
  PredictionRequest &operator=(PredictionRequest &&other) = default;

  void add_input(const std::shared_ptr<PredictionData> &input);
  void add_input(std::unique_ptr<PredictionData> input);
  std::vector<ByteBuffer> serialize();

 private:
  void validate_input_type(InputType input_type) const;

  std::vector<ByteBuffer> input_data_items_;
  DataType input_type_;
  size_t input_data_size_ = 0;
};

class PredictionResponse {
 public:
  PredictionResponse(
      const std::vector<std::shared_ptr<PredictionData>> outputs);

  // Disallow copy
  PredictionResponse(PredictionResponse &other) = delete;
  PredictionResponse &operator=(PredictionResponse &other) = delete;

  // move constructors
  PredictionResponse(PredictionResponse &&other) = default;
  PredictionResponse &operator=(PredictionResponse &&other) = default;

  static PredictionResponse deserialize_prediction_response(
      std::vector<ByteBuffer> response);

  std::vector<std::shared_ptr<PredictionData>> outputs_;
};

}  // namespace rpc

}  // namespace clipper
namespace std {
template <>
struct hash<clipper::VersionedModelId> {
  typedef std::size_t result_type;
  std::size_t operator()(const clipper::VersionedModelId &vm) const {
    std::size_t seed = 0;
    boost::hash_combine(seed, vm.get_name());
    boost::hash_combine(seed, vm.get_id());
    return seed;
  }
};
}  // namespace std
#endif  // CLIPPER_LIB_DATATYPES_H<|MERGE_RESOLUTION|>--- conflicted
+++ resolved
@@ -344,14 +344,9 @@
  public:
   ~PredictTask() = default;
 
-<<<<<<< HEAD
-  PredictTask(std::shared_ptr<Input> input, VersionedModelId model,
+  PredictTask(std::shared_ptr<PredictionData> input, VersionedModelId model,
               float utility, QueryId query_id, long latency_slo_micros,
               bool artificial = false);
-=======
-  PredictTask(std::shared_ptr<PredictionData> input, VersionedModelId model,
-              float utility, QueryId query_id, long latency_slo_micros);
->>>>>>> 37d6a9ee
 
   PredictTask(const PredictTask &other) = default;
 
