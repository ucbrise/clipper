"""Clipper Management Utilities"""

from __future__ import print_function, with_statement, absolute_import
from fabric.api import *
from fabric.contrib.files import append
import os
import requests
import json
import yaml
import pprint
import subprocess32 as subprocess
import shutil
from sklearn import base
from sklearn.externals import joblib
from cStringIO import StringIO
import sys
from .cloudpickle import CloudPickler
import time
import re

__all__ = ['Clipper']

cur_dir = os.path.dirname(os.path.abspath(__file__))

MODEL_REPO = "/tmp/clipper-models"
DOCKER_NW = "clipper_nw"

CONTAINER_CONDA_PLATFORM = 'linux-64'

REDIS_STATE_DB_NUM = 1
REDIS_MODEL_DB_NUM = 2
REDIS_CONTAINER_DB_NUM = 3
REDIS_RESOURCE_DB_NUM = 4
REDIS_APPLICATION_DB_NUM = 5

DEFAULT_REDIS_IP = "redis"
DEFAULT_REDIS_PORT = 6379
CLIPPER_QUERY_PORT = 1337
CLIPPER_MANAGEMENT_PORT = 1338
CLIPPER_RPC_PORT = 7000

CLIPPER_LOGS_PATH = "/tmp/clipper-logs"

CLIPPER_DOCKER_LABEL = "ai.clipper.container.label"
CLIPPER_MODEL_CONTAINER_LABEL = "ai.clipper.model_container.model_version"

DEFAULT_LABEL = ["DEFAULT"]

aws_cli_config = """
[default]
region = us-east-1
aws_access_key_id = {access_key}
aws_secret_access_key = {secret_key}
"""

LOCAL_HOST_NAMES = ["local", "localhost", "127.0.0.1"]

EXTERNALLY_MANAGED_MODEL = "EXTERNAL"


from numpy import *
import scipy as sp
import warnings
warnings.filterwarnings("ignore", category=FutureWarning)
from pandas import *
import pandas.rpy.common as com
from rpy2.robjects.packages import importr
import rpy2.robjects as ro
from rpy2.robjects.packages import importr
stats = importr('stats')
base = importr('base')




class ClipperManagerException(Exception):
    pass


class Clipper:
    """
    Connection to a Clipper instance for administrative purposes.
    Sets up the machine for running Clipper. This includes verifying
    SSH credentials and initializing Docker.
    Docker and docker-compose must already by installed on the machine
    before connecting to a machine.
    Parameters
    ----------
    host : str
        The hostname of the machine to start Clipper on. The machine
        should allow passwordless SSH access.
    user : str, optional
        The SSH username. This field must be specified if `host` is not local.
    key_path : str, optional.
        The path to the SSH private key. This field must be specified if `host` is not local.
    sudo : bool, optional.
        Specifies level of execution for docker commands (sudo if true, standard if false).
    ssh_port : int, optional
        The SSH port to use. Default is port 22.
    check_for_docker : bool, optional
        If True, checks that Docker is running on the host machine. Default is True.
    redis_port : int, optional
        The port to use for connecting to redis. Default is port 6379.
    redis_ip : string, optional
        The ip address of the redis instance that Clipper should use.
        If unspecified, a docker container running redis will be started
        on `host` at the port specified by `redis_port`.
    redis_persistence_path : string, optional
        The directory path to which redis data should be persisted. The directory
        should not already exist. If unspecified, redis will not persist data to disk. 
    restart_containers : bool, optional
        If true, containers will restart on failure. If false, containers
        will not restart automatically.
    """

    def __init__(self,
                 host,
                 user=None,
                 key_path=None,
                 sudo=False,
                 ssh_port=22,
                 check_for_docker=True,
                 redis_ip=DEFAULT_REDIS_IP,
                 redis_port=DEFAULT_REDIS_PORT,
                 redis_persistence_path=None,
                 restart_containers=True):
        self.redis_ip = redis_ip
        self.redis_port = redis_port
        self.docker_compost_dict = {
            'networks': {
                'default': {
                    'external': {
                        'name': DOCKER_NW
                    }
                }
            },
            'services': {
                'mgmt_frontend': {
                    'command': [
                        '--redis_ip=%s' % self.redis_ip,
                        '--redis_port=%d' % self.redis_port
                    ],
                    'image':
                    'clipper/management_frontend:latest',
                    'ports': [
                        '%d:%d' % (CLIPPER_MANAGEMENT_PORT,
                                   CLIPPER_MANAGEMENT_PORT)
                    ],
                    'labels': {
                        CLIPPER_DOCKER_LABEL: ""
                    }
                },
                'query_frontend': {
                    'command': [
                        '--redis_ip=%s' % self.redis_ip,
                        '--redis_port=%d' % self.redis_port
                    ],
                    'depends_on': ['mgmt_frontend'],
                    'image':
                    'clipper/query_frontend:latest',
                    'ports': [
                        '%d:%d' % (CLIPPER_RPC_PORT, CLIPPER_RPC_PORT),
                        '%d:%d' % (CLIPPER_QUERY_PORT, CLIPPER_QUERY_PORT)
                    ],
                    'labels': {
                        CLIPPER_DOCKER_LABEL: ""
                    }
                }
            },
            'version': '2'
        }
        start_redis = (self.redis_ip == DEFAULT_REDIS_IP)
        if start_redis:
            self.docker_compost_dict['services']['redis'] = {
                'image': 'redis:alpine',
                'ports': ['%d:%d' % (self.redis_port, self.redis_port)],
                'command': "redis-server --port %d" % self.redis_port,
                'labels': {
                    CLIPPER_DOCKER_LABEL: ""
                }
            }
            self.docker_compost_dict['services']['mgmt_frontend'][
                'depends_on'] = ['redis']
            self.docker_compost_dict['services']['query_frontend'][
                'depends_on'].append('redis')
            if redis_persistence_path:
                if not os.path.exists(redis_persistence_path):
                    self.docker_compost_dict['services']['redis'][
                        'volumes'] = ['%s:/data' % redis_persistence_path]
                else:
                    print(
                        "The directory specified by the redis persistence path already exists"
                    )
                    raise ClipperManagerException(
                        "The directory specified by the redis persistence path already exists"
                    )
        self.restart_containers = restart_containers
        if self.restart_containers:
            self.docker_compost_dict['services']['mgmt_frontend'][
                'restart'] = 'always'
            self.docker_compost_dict['services']['query_frontend'][
                'restart'] = 'always'
            if start_redis:
                self.docker_compost_dict['services']['redis'][
                    'restart'] = 'always'

        self.sudo = sudo
        self.host = host
        if self._host_is_local():
            self.host = "localhost"
            env.host_string = self.host
        else:
            if not user or not key_path:
                print(
                    "user and key_path must be specified when instantiating Clipper with a nonlocal host"
                )
                raise ClipperManagerException(
                    "user and key_path must be specified when instantiating Clipper with a nonlocal host"
                )
            env.user = user
            env.key_filename = key_path
            env.host_string = "%s:%d" % (host, ssh_port)
        if check_for_docker:
            # Make sure docker is running on cluster
            self._start_docker_if_necessary()

    def _host_is_local(self):
        return self.host in LOCAL_HOST_NAMES

    def _start_docker_if_necessary(self):
        with hide("warnings", "output", "running"):
            print("Checking if Docker is running...")
            self._execute_root("docker ps")
            dc_installed = self._execute_root(
                "docker-compose --version", warn_only=True)
            if dc_installed.return_code != 0:
                print("docker-compose not installed on host.")
                raise ClipperManagerException(
                    "docker-compose not installed on host.")
            nw_create_command = ("docker network create --driver bridge {nw}"
                                 .format(nw=DOCKER_NW))
            self._execute_root(nw_create_command, warn_only=True)
            self._execute_standard(
                "mkdir -p {model_repo}".format(model_repo=MODEL_REPO))

    def _execute_root(self, *args, **kwargs):
        if not self.sudo:
            return self._execute_standard(*args, **kwargs)
        elif self._host_is_local():
            return self._execute_local(True, *args, **kwargs)
        else:
            return sudo(*args, **kwargs)

    def _execute_standard(self, *args, **kwargs):
        if self._host_is_local():
            return self._execute_local(False, *args, **kwargs)
        else:
            return run(*args, **kwargs)

    def _execute_local(self, as_root, *args, **kwargs):
        if self.sudo and as_root:
            root_args = list(args)
            root_args[0] = "sudo %s" % root_args[0]
            args = tuple(root_args)
        # local is not currently capable of simultaneously printing and
        # capturing output, as run/sudo do. The capture kwarg allows you to
        # switch between printing and capturing as necessary, and defaults to
        # False. In this case, we need to capture the output and return it.
        if "capture" not in kwargs:
            kwargs["capture"] = True
        # fabric.local() does not accept the "warn_only"
        # key word argument, so we must remove it before
        # calling
        if "warn_only" in kwargs:
            del kwargs["warn_only"]
            # Forces execution to continue in the face of an error,
            # just like warn_only=True
            with warn_only():
                result = local(*args, **kwargs)
        else:
            result = local(*args, **kwargs)
        return result

    def _execute_append(self, filename, text, **kwargs):
        if self._host_is_local():
            file = open(filename, "a+")
            # As with fabric.append(), we should only
            # append the text if it is not already
            # present within the file
            if text not in file.read():
                file.write(text)
            file.close()
        else:
            append(filename, text, **kwargs)

    def _execute_put(self, local_path, remote_path, *args, **kwargs):
        if self._host_is_local():
            # We should only copy data if the paths are different
            if local_path != remote_path:
                if os.path.isdir(local_path):
                    remote_path = os.path.join(remote_path,
                                               os.path.basename(local_path))
                    # if remote_path exists, delete it because shutil.copytree requires
                    # that the dst path doesn't exist
                    if os.path.exists(remote_path):
                        shutil.rmtree(remote_path)
                    shutil.copytree(local_path, remote_path)
                else:
                    shutil.copy2(local_path, remote_path)
        else:
            put(
                local_path=local_path,
                remote_path=remote_path,
                *args,
                **kwargs)

    def start(self):
        """Start a Clipper instance.
        """
        with hide("output", "warnings", "running"):
            self._execute_standard("rm -f docker-compose.yml")
            self._execute_append("docker-compose.yml",
                                 yaml.dump(
                                     self.docker_compost_dict,
                                     default_flow_style=False))
            print(
                "Note: Docker must download the Clipper Docker images if they are not already cached. This may take awhile."
            )
            self._execute_root("docker-compose up -d query_frontend")
            print("Clipper is running")

    def register_application(self, name, model, input_type, default_output,
                             slo_micros):
        """Register a new Clipper application.
        Parameters
        ----------
        name : str
            The name of the application.
        model : str
            The name of the model this application will query.
        input_type : str
            One of "integers", "floats", "doubles", "bytes", or "strings".
        default_output : string
            The default prediction to use if the model does not return a prediction
            by the end of the latency objective.
        slo_micros : int
            The query latency objective for the application in microseconds.
            This is the processing latency between Clipper receiving a request 
            and sending a response. It does not account for network latencies 
            before a request is received or after a response is sent.
            If Clipper cannot process a query within the latency objective,
            the default output is returned. Therefore, it is recommended that
            the objective not be set aggressively low unless absolutely necessary.
            40000 (40ms) is a good starting value, but the optimal latency objective
            will vary depending on the application.
        """
        url = "http://%s:%d/admin/add_app" % (self.host,
                                              CLIPPER_MANAGEMENT_PORT)
        req_json = json.dumps({
            "name": name,
            "candidate_model_names": [model],
            "input_type": input_type,
            "default_output": default_output,
            "latency_slo_micros": slo_micros
        })
        headers = {'Content-type': 'application/json'}
        r = requests.post(url, headers=headers, data=req_json)
        print(r.text)

    def get_all_apps(self, verbose=False):
        """Gets information about all applications registered with Clipper.
        Parameters
        ----------
        verbose : bool
            If set to False, the returned list contains the apps' names.
            If set to True, the list contains application info dictionaries.
            These dictionaries have the same attribute name-value pairs that were
            provided to `register_application`.
        Returns
        -------
        list
            Returns a list of information about all apps registered to Clipper.
            If no apps are registered with Clipper, an empty list is returned.
        """
        url = "http://%s:1338/admin/get_all_applications" % self.host
        req_json = json.dumps({"verbose": verbose})
        headers = {'Content-type': 'application/json'}
        r = requests.post(url, headers=headers, data=req_json)

        if r.status_code == requests.codes.ok:
            return r.json()
        else:
            print(r.text)
            return None

    def get_app_info(self, name):
        """Gets detailed information about a registered application.
        Parameters
        ----------
        name : str
            The name of the application to look up
        Returns
        -------
        dict
            Returns a dictionary with the specified application's info. This
            will contain the attribute name-value pairs that were provided to
            `register_application`. If no application with name `name` is
            registered with Clipper, None is returned.
        """
        url = "http://%s:1338/admin/get_application" % self.host
        req_json = json.dumps({"name": name})
        headers = {'Content-type': 'application/json'}
        r = requests.post(url, headers=headers, data=req_json)

        if r.status_code == requests.codes.ok:
            app_info = r.json()
            if len(app_info) == 0:
                return None
            return app_info
        else:
            print(r.text)
            return None

    def deploy_model(self,
                     name,
                     version,
                     model_data,
                     container_name,
                     input_type,
                     labels=DEFAULT_LABEL,
                     num_containers=1):
        """Registers a model with Clipper and deploys instances of it in containers.
        Parameters
        ----------
        name : str
            The name to assign this model.
        version : int
            The version to assign this model.
        model_data : str or BaseEstimator
            The trained model to add to Clipper. This can either be a
            Scikit-Learn trained model object (an instance of BaseEstimator),
            or a path to a serialized model. Note that many model serialization
            formats split the model across multiple files (e.g. definition file
            and weights file or files). If this is the case, `model_data` must be a path
            to the root of a directory tree containing ALL the needed files.
            Depending on the model serialization library you use, this may or may not
            be the path you provided to the serialize method call.
        container_name : str
            The Docker container image to use to run this model container.
        input_type : str
            One of "integers", "floats", "doubles", "bytes", or "strings".
        labels : list of str, optional
            A list of strings annotating the model
        num_containers : int, optional
            The number of replicas of the model to create. More replicas can be
            created later as well. Defaults to 1.
        """
        with hide("warnings", "output", "running"):
            if isinstance(model_data, base.BaseEstimator):
                fname = name.replace("/", "_")
                pkl_path = '/tmp/%s/%s.pkl' % (fname, fname)
                model_data_path = "/tmp/%s" % fname
                try:
                    os.mkdir(model_data_path)
                except OSError:
                    pass
                joblib.dump(model_data, pkl_path)
            elif isinstance(model_data, str):
                # assume that model_data is a path to the serialized model
                model_data_path = model_data
                print("model_data_path is: %s" % model_data_path)
            else:
                warn("%s is invalid model format" % str(type(model_data)))
                return False

            vol = "{model_repo}/{name}/{version}".format(
                model_repo=MODEL_REPO, name=name, version=version)
            # publish model to Clipper and verify success before copying model
            # parameters to Clipper and starting containers
            if not self._publish_new_model(
                    name, version, labels, input_type, container_name,
                    os.path.join(vol, os.path.basename(model_data_path))):
                return False
            print("Published model to Clipper")

            if (not self._put_container_on_host(container_name)):
                return False

            # Put model parameter data on host
            with hide("warnings", "output", "running"):
                self._execute_standard("mkdir -p {vol}".format(vol=vol))

            with cd(vol):
                with hide("warnings", "output", "running"):
                    self._execute_put(model_data_path, vol)

            print("Copied model data to host")
            # aggregate results of starting all containers
            return all([
                self.add_container(name, version)
                for r in range(num_containers)
            ])




    def deploy_R_model(self,
                     name,
                     version,
                     model_data,
                     container_name,
                     labels,
                     input_type,
                     num_containers=1):
        """Registers a model with Clipper and deploys instances of it in containers.

        Parameters
        ----------
        name : str
            The name to assign this model.
        version : int
            The version to assign this model.
        model_data : str or BaseEstimator
            The trained model to add to Clipper. This can either be a
            Scikit-Learn trained model object (an instance of BaseEstimator),
            or a path to a serialized model. Note that many model serialization
            formats split the model across multiple files (e.g. definition file
            and weights file or files). If this is the case, `model_data` must be a path
            to the root of a directory tree containing ALL the needed files.
            Depending on the model serialization library you use, this may or may not
            be the path you provided to the serialize method call.
        container_name : str
            The Docker container image to use to run this model container.
        labels : list of str
            A set of strings annotating the model
        input_type : str
            One of "integers", "floats", "doubles", "bytes", or "strings".
        num_containers : int, optional
            The number of replicas of the model to create. More replicas can be
            created later as well. Defaults to 1.
        """
        with hide("warnings", "output", "running"):
            
            fname = name.replace("/", "_")
            rds_path = '/tmp/%s/%s.rds' % (fname, fname)
            model_data_path = "/tmp/%s" % fname
            try:
                os.mkdir(model_data_path)
            except OSError:
                pass
            base.saveRDS(model_data,rds_path)           

            vol = "{model_repo}/{name}/{version}".format(
                 model_repo=MODEL_REPO, name=name, version=version)
            # publish model to Clipper and verify success before copying model
            # parameters to Clipper and starting containers
            if not self._publish_new_model(
                    name, version, labels, input_type, container_name,
                    os.path.join(vol, os.path.basename(model_data_path))):
                return False
            print("Published model to Clipper")

            # Put model parameter data on host
            with hide("warnings", "output", "running"):
                self._execute_standard("mkdir -p {vol}".format(vol=vol))

            with cd(vol):
                with hide("warnings", "output", "running"):
                    if model_data_path.startswith("s3://"):
                        with hide("warnings", "output", "running"):
                            aws_cli_installed = self._execute_standard(
                                "dpkg-query -Wf'${db:Status-abbrev}' awscli 2>/dev/null | grep -q '^i'",
                                warn_only=True).return_code == 0
                            if not aws_cli_installed:
                                self._execute_root("apt-get update -qq")
                                self._execute_root(
                                    "apt-get install -yqq awscli")
                            if self._execute_root(
                                    "stat ~/.aws/config",
                                    warn_only=True).return_code != 0:
                                self._execute_standard("mkdir -p ~/.aws")
                                self._execute_append(
                                    "~/.aws/config",
                                    aws_cli_config.format(
                                        access_key=os.environ[
                                            "AWS_ACCESS_KEY_ID"],
                                        secret_key=os.environ[
                                            "AWS_SECRET_ACCESS_KEY"]))

                        self._execute_standard(
                            "aws s3 cp {model_data_path} {dl_path} --recursive".
                            format(
                                model_data_path=model_data_path,
                                dl_path=os.path.join(
                                    vol, os.path.basename(model_data_path))))
                    else:
                        with hide("output", "running"):
                            self._execute_put(model_data_path, vol)     

            print("Copied model data to host")
            # aggregate results of starting all containers
            return all([
                self.add_container(name, version)
                for r in range(num_containers)
 
              
    def register_external_model(self,
                                name,
                                version,
                                input_type,
                                labels=DEFAULT_LABEL):

        """Registers a model with Clipper without deploying it in any containers.
        Parameters
        ----------
        name : str
            The name to assign this model.
        version : int
            The version to assign this model.
        input_type : str
            One of "integers", "floats", "doubles", "bytes", or "strings".
        labels : list of str, optional
            A list of strings annotating the model.
        """
        return self._publish_new_model(name, version, labels, input_type,
                                       EXTERNALLY_MANAGED_MODEL,
                                       EXTERNALLY_MANAGED_MODEL)

    def _save_python_function(self, name, predict_function):
        relative_base_serializations_dir = "predict_serializations"
        predict_fname = "predict_func.pkl"
        environment_fname = "environment.yml"
        conda_dep_fname = "conda_dependencies.txt"
        pip_dep_fname = "pip_dependencies.txt"

        # Serialize function
        s = StringIO()
        c = CloudPickler(s, 2)
        c.dump(predict_function)
        serialized_prediction_function = s.getvalue()

        # Set up serialization directory
        serialization_dir = os.path.join(
            '/tmp', relative_base_serializations_dir, name)
        if not os.path.exists(serialization_dir):
            os.makedirs(serialization_dir)

        # Export Anaconda environment
        environment_file_abs_path = os.path.join(serialization_dir,
                                                 environment_fname)

        conda_env_exported = self._export_conda_env(environment_file_abs_path)

        if conda_env_exported:
            print("Anaconda environment found. Verifying packages.")

            # Confirm that packages installed through conda are solvable
            # Write out conda and pip dependency files to be supplied to container
            if not (self._check_and_write_dependencies(
                    environment_file_abs_path, serialization_dir,
                    conda_dep_fname, pip_dep_fname)):
                return False

            print("Supplied environment details")
        else:
            print(
                "Warning: Anaconda environment was either not found or exporting the environment "
                "failed. Your function will still be serialized and deployed, but may fail due to "
                "missing dependencies. In this case, please re-run inside an Anaconda environment. "
                "See http://clipper.ai/documentation/python_model_deployment/ for more information."
            )

        # Write out function serialization
        func_file_path = os.path.join(serialization_dir, predict_fname)
        with open(func_file_path, "w") as serialized_function_file:
            serialized_function_file.write(serialized_prediction_function)
        print("Serialized and supplied predict function")
        return serialization_dir

    def deploy_pyspark_model(self,
                             name,
                             version,
                             predict_function,
                             pyspark_model,
                             sc,
                             input_type,
                             labels=DEFAULT_LABEL,
                             num_containers=1):
        """Deploy a Spark MLLib model to Clipper.

        Parameters
        ----------
        name : str
            The name to assign this model.
        version : int
            The version to assign this model.
        predict_function : function
            A function that takes three arguments, a SparkContext, the ``model`` parameter and
            a list of inputs of the type specified by the ``input_type`` argument.
            Any state associated with the function other than the Spark model should
            be captured via closure capture. Note that the function must not capture
            the SparkContext or the model implicitly, as these objects are not pickleable
            and therefore will prevent the ``predict_function`` from being serialized.
        pyspark_model : pyspark.mllib.util.Saveable
            An object that mixes in the pyspark Saveable mixin. Generally this
            is either an mllib model or transformer. This model will be loaded
            into the Clipper model container and provided as an argument to the
            predict function each time it is called.
        sc : SparkContext
            The SparkContext associated with the model. This is needed
            to save the model for pyspark.mllib models.
        input_type : str
            One of "integers", "floats", "doubles", "bytes", or "strings".
        labels : list of str, optional
            A set of strings annotating the model
        num_containers : int, optional
            The number of replicas of the model to create. More replicas can be
            created later as well. Defaults to 1.

        Returns
        -------
        bool
            True if the model was successfully deployed. False otherwise.
        """

        model_class = re.search("pyspark.*'",
                                str(type(pyspark_model))).group(0).strip("'")
        if model_class is None:
            raise ClipperManagerException(
                "pyspark_model argument was not a pyspark object")

        # save predict function
        serialization_dir = self._save_python_function(name, predict_function)
        # save Spark model
        spark_model_save_loc = os.path.join(serialization_dir,
                                            "pyspark_model_data")
        try:
            # we only import pyspark here so that if the caller of the library does
            # not want to use this function, clipper_manager does not have a dependency
            # on pyspark
            import pyspark
            if isinstance(pyspark_model, pyspark.ml.pipeline.PipelineModel):
                pyspark_model.save(spark_model_save_loc)
            else:
                pyspark_model.save(sc, spark_model_save_loc)
        except Exception as e:
            print("Error saving spark model: %s" % e)
            raise e

        pyspark_container = "clipper/pyspark-container"

        # extract the pyspark class name. This will be something like
        # pyspark.mllib.classification.LogisticRegressionModel
        with open(os.path.join(serialization_dir, "metadata.json"),
                  "w") as metadata_file:
            json.dump({"model_class": model_class}, metadata_file)

        print("Spark model saved")

        # Deploy model
        deploy_result = self.deploy_model(name, version, serialization_dir,
                                          pyspark_container, input_type,
                                          labels, num_containers)

        # Remove temp files
        shutil.rmtree(serialization_dir)

        return deploy_result

    def deploy_predict_function(self,
                                name,
                                version,
                                predict_function,
                                input_type,
                                labels=DEFAULT_LABEL,
                                num_containers=1):
        """Deploy an arbitrary Python function to Clipper.
        The function should take a list of inputs of the type specified by `input_type` and
        return a Python or numpy array of predictions as strings. All dependencies for the function
        must be installed with Anaconda or Pip and this function must be called from within an Anaconda
        environment.
        Parameters
        ----------
        name : str
            The name to assign this model.
        version : int
            The version to assign this model.
        predict_function : function
            The prediction function. Any state associated with the function should be
            captured via closure capture.
        input_type : str
            One of "integers", "floats", "doubles", "bytes", or "strings".
        labels : list of str, optional
            A list of strings annotating the model
        num_containers : int, optional
            The number of replicas of the model to create. More replicas can be
            created later as well. Defaults to 1.
<<<<<<< HEAD
=======

        Returns
        -------
        bool
            True if the model was successfully deployed. False otherwise.

>>>>>>> 946fc1d1
        Example
        -------
        Define a feature function ``center()`` and train a model on the featurized input::

            def center(xs):
                means = np.mean(xs, axis=0)
                return xs - means
            centered_xs = center(xs)
            model = sklearn.linear_model.LogisticRegression()
            model.fit(centered_xs, ys)
            def centered_predict(inputs):
                centered_inputs = center(inputs)
                return model.predict(centered_inputs)
            clipper.deploy_predict_function(
                "example_model",
                1,
                centered_predict,
                "doubles",
                num_containers=1)
        """

        default_python_container = "clipper/python-container"
        serialization_dir = self._save_python_function(name, predict_function)

        # Deploy function
        deploy_result = self.deploy_model(name, version, serialization_dir,
                                          default_python_container, input_type,
                                          labels, num_containers)
        # Remove temp files
        shutil.rmtree(serialization_dir)

        return deploy_result

    def get_all_models(self, verbose=False):
        """Gets information about all models registered with Clipper.
        Parameters
        ----------
        verbose : bool
            If set to False, the returned list contains the models' names.
            If set to True, the list contains model info dictionaries.
        Returns
        -------
        list
            Returns a list of information about all apps registered to Clipper.
            If no models are registered with Clipper, an empty list is returned.
        """
        url = "http://%s:1338/admin/get_all_models" % self.host
        req_json = json.dumps({"verbose": verbose})
        headers = {'Content-type': 'application/json'}
        r = requests.post(url, headers=headers, data=req_json)

        if r.status_code == requests.codes.ok:
            return r.json()
        else:
            print(r.text)
            return None

    def get_model_info(self, model_name, model_version):
        """Gets detailed information about a registered model.
        Parameters
        ----------
        model_name : str
            The name of the model to look up
        model_version : int
            The version of the model to look up
        Returns
        -------
        dict
            Returns a dictionary with the specified model's info.
            If no model with name `model_name@model_version` is
            registered with Clipper, None is returned.
        """
        url = "http://%s:1338/admin/get_model" % self.host
        req_json = json.dumps({
            "model_name": model_name,
            "model_version": model_version
        })
        headers = {'Content-type': 'application/json'}
        r = requests.post(url, headers=headers, data=req_json)

        if r.status_code == requests.codes.ok:
            app_info = r.json()
            if len(app_info) == 0:
                return None
            return app_info
        else:
            print(r.text)
            return None

    def get_all_containers(self, verbose=False):
        """Gets information about all containers registered with Clipper.
        Parameters
        ----------
        verbose : bool
            If set to False, the returned list contains the apps' names.
            If set to True, the list contains container info dictionaries.
        Returns
        -------
        list
            Returns a list of information about all apps registered to Clipper.
            If no containerss are registered with Clipper, an empty list is returned.
        """
        url = "http://%s:1338/admin/get_all_containers" % self.host
        req_json = json.dumps({"verbose": verbose})
        headers = {'Content-type': 'application/json'}
        r = requests.post(url, headers=headers, data=req_json)

        if r.status_code == requests.codes.ok:
            return r.json()
        else:
            print(r.text)
            return None

    def get_container_info(self, model_name, model_version, replica_id):
        """Gets detailed information about a registered container.
        Parameters
        ----------
        model_name : str
            The name of the container to look up
        model_version : int
            The version of the container to look up
        replica_id : int
            The container replica to look up
        Returns
        -------
        dict
            A dictionary with the specified container's info.
            If no corresponding container is registered with Clipper, None is returned.
        """
        url = "http://%s:1338/admin/get_container" % self.host
        req_json = json.dumps({
            "model_name": model_name,
            "model_version": model_version,
            "replica_id": replica_id,
        })
        headers = {'Content-type': 'application/json'}
        r = requests.post(url, headers=headers, data=req_json)

        if r.status_code == requests.codes.ok:
            app_info = r.json()
            if len(app_info) == 0:
                return None
            return app_info
        else:
            print(r.text)
            return None

    def _inspect_selection_policy(self, app_name, uid):
        # NOTE: This method is private (it's still functional, but it won't be documented)
        # until Clipper supports different selection policies
        """Fetches a human-readable string with the current selection policy state.
        Parameters
        ----------
        app_name : str
            The application whose policy state should be inspected.
        uid : int
            The user whose policy state should be inspected. The convention
            in Clipper is to use 0 as the default user ID, but this may be
            application specific.
        Returns
        -------
        str
            The string describing the selection state. Note that if the
            policy state was not found, this string may contain an error
            message from Clipper describing the problem.
        """

        url = "http://%s:%d/admin/get_state" % (self.host,
                                                CLIPPER_MANAGEMENT_PORT)
        req_json = json.dumps({
            "app_name": app_name,
            "uid": uid,
        })
        headers = {'Content-type': 'application/json'}
        r = requests.post(url, headers=headers, data=req_json)
        return r.text

    def _export_conda_env(self, environment_file_abs_path):
        """Returns true if attempt to export the current conda environment is successful

        Parameters
        ----------
        environment_file_abs_path : str
            The desired absolute path for the exported conda environment file
        """

        process = subprocess.Popen(
            "PIP_FORMAT=legacy conda env export >> {environment_file_abs_path}".
            format(environment_file_abs_path=environment_file_abs_path),
            stdout=subprocess.PIPE,
            stderr=subprocess.PIPE,
            shell=True)
        process.wait()
        return process.returncode == 0

    def _check_and_write_dependencies(self, environment_path, directory,
                                      conda_dep_fname, pip_dep_fname):
        """Returns true if the provided conda environment is compatible with the container os.
        If packages listed in specified conda environment file have conflicting dependencies,
        this function will warn the user and return False.
        If there are no conflicting package dependencies, existence of the packages in the 
        container conda channel is tested. The user is warned about any missing packages.
        All existing conda packages are written out to `conda_dep_fname` and pip packages
        to `pip_dep_fname` in the given `directory`. This function then returns True.
        Parameters
        ----------
        environment_path : str
            The path to the input conda environment file
        directory : str
            The path to the diretory containing the environment file
        conda_dep_fname : str
            The name of the output conda dependency file
        pip_dep_fname : str
            The name of the output pip dependency file
        Returns
        -------
        bool
            Returns True if the packages specified in `environment_fname` are compatible with conda
            on the container os. Otherwise returns False.
        """
        if "CONDA_PREFIX" not in os.environ:
            print("No Anaconda environment found")
            return False

        root_prefix = os.environ["CONDA_PREFIX"].split("envs")[0]
        py_path = os.path.join(root_prefix, "bin", "python")
        process = subprocess.Popen(
            "{py_path} {cur_dir}/check_and_write_deps.py {environment_path} {directory} {platform} {conda_dep_fname} {pip_dep_fname}".
            format(
                py_path=py_path,
                cur_dir=cur_dir,
                environment_path=environment_path,
                directory=directory,
                platform=CONTAINER_CONDA_PLATFORM,
                conda_dep_fname=conda_dep_fname,
                pip_dep_fname=pip_dep_fname),
            stdout=subprocess.PIPE,
            stderr=subprocess.PIPE,
            shell=True)
        out, err = process.communicate()
        print(out)
        print(err)
        return process.returncode == 0

    def add_container(self, model_name, model_version):
        """Create a new container for an existing model.
        Starts a new container for a model that has already been added to
        Clipper. Note that models are uniquely identified by both name
        and version, so this method will fail if you have not already called
        `Clipper.deploy_model()` for the specified name and version.
        Parameters
        ----------
        model_name : str
            The name of the model
        model_version : int
            The version of the model
        Returns
        ----------
        bool
            True if the container was added successfully and False
            if the container could not be added.
        """
        with hide("warnings", "output", "running"):
            # Look up model info in Redis
            if self.redis_ip == DEFAULT_REDIS_IP:
                redis_host = self.host
            else:
                redis_host = self.redis_ip
            model_key = "{mn}:{mv}".format(mn=model_name, mv=model_version)
            result = local(
                "redis-cli -h {host} -p {redis_port} -n {db} hgetall {key}".
                format(
                    host=redis_host,
                    redis_port=self.redis_port,
                    key=model_key,
                    db=REDIS_MODEL_DB_NUM),
                capture=True)
            print(result)

            if "empty list or set" in result.stdout:
                # Model not found
                warn("Trying to add container but model {mn}:{mv} not in "
                     "Redis".format(mn=model_name, mv=model_version))
                return False

            splits = result.stdout.split("\n")
            model_metadata = dict([(splits[i].strip(), splits[i + 1].strip())
                                   for i in range(0, len(splits), 2)])
            image_name = model_metadata["container_name"]
            model_data_path = model_metadata["model_data_path"]
            model_input_type = model_metadata["input_type"]
            restart_policy = 'always' if self.restart_containers else 'no'

            if image_name != EXTERNALLY_MANAGED_MODEL:
                # Start container
                add_container_cmd = (
                    "docker run -d --network={nw} --restart={restart_policy} -v {path}:/model:ro "
                    "-e \"CLIPPER_MODEL_NAME={mn}\" -e \"CLIPPER_MODEL_VERSION={mv}\" "
                    "-e \"CLIPPER_IP=query_frontend\" -e \"CLIPPER_INPUT_TYPE={mip}\" -l \"{clipper_label}\" -l \"{mv_label}\" "
                    "{image}".format(
                        path=model_data_path,
                        nw=DOCKER_NW,
                        image=image_name,
                        mn=model_name,
                        mv=model_version,
                        mip=model_input_type,
                        clipper_label=CLIPPER_DOCKER_LABEL,
                        mv_label="%s=%s:%d" % (CLIPPER_MODEL_CONTAINER_LABEL,
                                               model_name, model_version),
                        restart_policy=restart_policy))
                result = self._execute_root(add_container_cmd)
                return result.return_code == 0
            else:
                print("Cannot start containers for externally managed model %s"
                      % model_name)
                return False

    def get_clipper_logs(self):
        """Copies the logs from all Docker containers running on the host machine
        that have been tagged with the Clipper label (ai.clipper.container.label) into
        the local filesystem.
        Returns
        -------
        list(str)
            Returns a list of local filenames containing the Docker container log snapshots.
        """
        container_ids = self._get_clipper_container_ids()
        cur_time_logs_path = os.path.join(CLIPPER_LOGS_PATH,
                                          time.strftime("%Y%m%d-%H%M%S"))
        if not os.path.exists(cur_time_logs_path):
            os.makedirs(cur_time_logs_path)
        log_file_names = []
        for container in container_ids:
            output = self._execute_root(
                "docker logs {container}".format(container=container))
            cur_log_fname = os.path.join(cur_time_logs_path,
                                         "%s-container.log" % container)
            with open(cur_log_fname, "w") as f:
                f.write(output)
            log_file_names.append(cur_log_fname)
        return log_file_names

    def _get_clipper_container_ids(self):
        """
        Gets the container IDs of all containers labeled with the clipper label
        """
        containers = self._execute_root(
            "docker ps -aq --filter label={clipper_label}".format(
                clipper_label=CLIPPER_DOCKER_LABEL))
        ids = [l.strip() for l in containers.split("\n")]
        print("Clipper container IDS found: %s" % str(ids))
        return ids

    def inspect_instance(self):
        """Fetches metrics from the running Clipper instance.
        Returns
        -------
        str
            The JSON string containing the current set of metrics
            for this instance. On error, the string will be an error message
            (not JSON formatted).
        """
        url = "http://%s:%d/metrics" % (self.host, CLIPPER_QUERY_PORT)
        r = requests.get(url)
        try:
            s = r.json()
        except TypeError:
            s = r.text
        return s

    def set_model_version(self, model_name, model_version, num_containers=0):
        """Changes the current model version to `model_version`.
        This method can be used to do model rollback and rollforward to
        any previously deployed version of the model. Note that model
        versions automatically get updated when `deploy_model()` is
        called, so there is no need to manually update the version as well.
        Parameters
        ----------
        model_name : str
            The name of the model
        model_version : int
            The version of the model. Note that `model_version`
            must be a model version that has already been deployed.
        num_containers : int
            The number of new containers to start with the newly
            selected model version.
        """
        url = "http://%s:%d/admin/set_model_version" % (
            self.host, CLIPPER_MANAGEMENT_PORT)
        req_json = json.dumps({
            "model_name": model_name,
            "model_version": model_version
        })
        headers = {'Content-type': 'application/json'}
        r = requests.post(url, headers=headers, data=req_json)
        print(r.text)
        for r in range(num_containers):
            self.add_container(model_name, model_version)

    def remove_inactive_containers(self, model_name):
        """Removes all containers serving stale versions of the specified model.

        Parameters
        ----------
        model_name : str
            The name of the model whose old containers you want to clean.

        """
        # Get all Docker containers tagged as model containers
        num_containers_removed = 0
        with hide("output", "warnings", "running"):
            containers = self._execute_root(
                "docker ps -aq --filter label={model_container_label}".format(
                    model_container_label=CLIPPER_MODEL_CONTAINER_LABEL))
            if len(containers) > 0:
                container_ids = [l.strip() for l in containers.split("\n")]
                for container in container_ids:
                    # returns a string formatted as "<model_name>:<model_version>"
                    container_model_name_and_version = self._execute_root(
                        "docker inspect --format \"{{ index .Config.Labels \\\"%s\\\"}}\" %s"
                        % (CLIPPER_MODEL_CONTAINER_LABEL, container))
                    splits = container_model_name_and_version.split(":")
                    container_model_name = splits[0]
                    container_model_version = int(splits[1])
                    if container_model_name == model_name:
                        # check if container_model_version is the currently deployed version
                        model_info = self.get_model_info(
                            container_model_name, container_model_version)
                        if model_info == None or not model_info["is_current_version"]:
                            self._execute_root("docker stop {container}".
                                               format(container=container))
                            self._execute_root("docker rm {container}".format(
                                container=container))
                            num_containers_removed += 1
        print("Removed %d inactive containers for model %s" %
              (num_containers_removed, model_name))
        return num_containers_removed

    def stop_all(self):
        """Stops and removes all Clipper Docker containers on the host.
        """
        print("Stopping Clipper and all running models...")
        with hide("output", "warnings", "running"):
            container_ids = self._get_clipper_container_ids()
            container_id_str = " ".join(container_ids)
            self._execute_root(
                "docker stop {ids}".format(ids=container_id_str),
                warn_only=True)
            self._execute_root(
                "docker rm {ids}".format(ids=container_id_str), warn_only=True)

    def _publish_new_model(self, name, version, labels, input_type,
                           container_name, model_data_path):
        url = "http://%s:%d/admin/add_model" % (self.host,
                                                CLIPPER_MANAGEMENT_PORT)
        req_json = json.dumps({
            "model_name": name,
            "model_version": version,
            "labels": labels,
            "input_type": input_type,
            "container_name": container_name,
            "model_data_path": model_data_path
        })
        headers = {'Content-type': 'application/json'}
        r = requests.post(url, headers=headers, data=req_json)
        if r.status_code == requests.codes.ok:
            return True
        else:
            print("Error publishing model: %s" % r.text)
            return False

    def _put_container_on_host(self, container_name):
        """Puts the provided container on the host.
        Parameters
        __________
        container_name : str
            The name of the container.
        Notes
        -----
        This method will first check the host, then Docker Hub, then the local
        machine to find the container.
        This method is safe to call multiple times with the same container name.
        Subsequent calls will detect that the container is already present on
        the host and do nothing.
        """
        with hide("output", "warnings", "running"):
            # first see if container is already present on host
            host_result = self._execute_root(
                "docker images -q {cn}".format(cn=container_name))
            if len(host_result.stdout) > 0:
                print("Found %s on host" % container_name)
                return True
            # now try to pull from Docker Hub
            hub_result = self._execute_root(
                "docker pull {cn}".format(cn=container_name), warn_only=True)
            if hub_result.return_code == 0:
                print("Found %s in Docker hub" % container_name)
                return True

            # assume container_name refers to a local container and
            # copy it to host
            local_result = local(
                "docker images -q {cn}".format(cn=container_name))

            if len(local_result.stdout) > 0:
                saved_fname = container_name.replace("/", "_")
                subprocess.call("docker save -o /tmp/{fn}.tar {cn}".format(
                    fn=saved_fname, cn=container_name))
                tar_loc = "/tmp/{fn}.tar".format(fn=saved_fname)
                self._execute_put(tar_loc, tar_loc)
                self._execute_root("docker load -i {loc}".format(loc=tar_loc))
                # self._execute_root("docker tag {image_id} {cn}".format(
                #       image_id=image_id, cn=cn))
                # now check to make sure we can access it
                host_result = self._execute_root(
                    "docker images -q {cn}".format(cn=container_name))
                if len(host_result.stdout) > 0:
                    print("Successfuly copied %s to host" % container_name)
                    return True
                else:
                    warn("Problem copying container %s to host" %
                         container_name)
                    return False

            # out of options
            warn("Could not find %s, please try with a valid "
                 "container docker image")
            return False<|MERGE_RESOLUTION|>--- conflicted
+++ resolved
@@ -795,15 +795,12 @@
         num_containers : int, optional
             The number of replicas of the model to create. More replicas can be
             created later as well. Defaults to 1.
-<<<<<<< HEAD
-=======
 
         Returns
         -------
         bool
             True if the model was successfully deployed. False otherwise.
 
->>>>>>> 946fc1d1
         Example
         -------
         Define a feature function ``center()`` and train a model on the featurized input::
