--- conflicted
+++ resolved
@@ -2,6 +2,8 @@
 
 from __future__ import print_function, with_statement, absolute_import
 import docker
+from fabric.api import *
+from fabric.contrib.files import append
 import os
 import requests
 import json
@@ -85,103 +87,83 @@
     def __init__(self,
                  host,
                  sudo=False,
-<<<<<<< HEAD
                  restart_containers=True):
         # TODO: support deploying redis host off-cluster by taking redis_ip as constructor param to ClipperK8s
         logging.basicConfig(level=logging.INFO)
         self.clipper_k8s = ClipperK8s()
-=======
-                 ssh_port=22,
-                 check_for_docker=True,
-                 redis_ip=DEFAULT_REDIS_IP,
-                 redis_port=DEFAULT_REDIS_PORT,
-                 redis_persistence_path=None,
-                 restart_containers=False):
-        self.redis_ip = redis_ip
-        self.redis_port = redis_port
-        self.docker_compost_dict = {
-            'networks': {
-                'default': {
-                    'external': {
-                        'name': DOCKER_NW
-                    }
-                }
-            },
-            'services': {
-                'mgmt_frontend': {
-                    'command': [
-                        '--redis_ip=%s' % self.redis_ip,
-                        '--redis_port=%d' % self.redis_port
-                    ],
-                    'image':
-                    'clipper/management_frontend:latest',
-                    'ports': [
-                        '%d:%d' % (CLIPPER_MANAGEMENT_PORT,
-                                   CLIPPER_MANAGEMENT_PORT)
-                    ],
-                    'labels': {
-                        CLIPPER_DOCKER_LABEL: ""
-                    }
-                },
-                'query_frontend': {
-                    'command': [
-                        '--redis_ip=%s' % self.redis_ip,
-                        '--redis_port=%d' % self.redis_port
-                    ],
-                    'depends_on': ['mgmt_frontend'],
-                    'image':
-                    'clipper/query_frontend:latest',
-                    'ports': [
-                        '%d:%d' % (CLIPPER_RPC_PORT, CLIPPER_RPC_PORT),
-                        '%d:%d' % (CLIPPER_QUERY_PORT, CLIPPER_QUERY_PORT)
-                    ],
-                    'labels': {
-                        CLIPPER_DOCKER_LABEL: ""
-                    }
-                }
-            },
-            'version': '2'
-        }
-        start_redis = (self.redis_ip == DEFAULT_REDIS_IP)
-        if start_redis:
-            self.docker_compost_dict['services']['redis'] = {
-                'image': 'redis:alpine',
-                'ports': ['%d:%d' % (self.redis_port, self.redis_port)],
-                'command': "redis-server --port %d" % self.redis_port,
-                'labels': {
-                    CLIPPER_DOCKER_LABEL: ""
-                }
-            }
-            self.docker_compost_dict['services']['mgmt_frontend'][
-                'depends_on'] = ['redis']
-            self.docker_compost_dict['services']['query_frontend'][
-                'depends_on'].append('redis')
-            if redis_persistence_path:
-                if not os.path.exists(redis_persistence_path):
-                    self.docker_compost_dict['services']['redis'][
-                        'volumes'] = ['%s:/data' % redis_persistence_path]
-                else:
-                    print(
-                        "The directory specified by the redis persistence path already exists"
-                    )
-                    raise ClipperManagerException(
-                        "The directory specified by the redis persistence path already exists"
-                    )
-        self.restart_containers = restart_containers
-        if self.restart_containers:
-            self.docker_compost_dict['services']['mgmt_frontend'][
-                'restart'] = 'always'
-            self.docker_compost_dict['services']['query_frontend'][
-                'restart'] = 'always'
-            if start_redis:
-                self.docker_compost_dict['services']['redis'][
-                    'restart'] = 'always'
-
->>>>>>> 024ee8fb
         self.sudo = sudo
         self.host = host
-        self.host_string = self.host
-        self.restart_containers = restart_containers # TODO: add to logic
+
+    def _execute_root(self, *args, **kwargs):
+        if not self.sudo:
+            return self._execute_standard(*args, **kwargs)
+        elif self._host_is_local():
+            return self._execute_local(True, *args, **kwargs)
+        else:
+            return sudo(*args, **kwargs)
+
+    def _execute_standard(self, *args, **kwargs):
+        if self._host_is_local():
+            return self._execute_local(False, *args, **kwargs)
+        else:
+            return run(*args, **kwargs)
+
+    def _execute_local(self, as_root, *args, **kwargs):
+        if self.sudo and as_root:
+            root_args = list(args)
+            root_args[0] = "sudo %s" % root_args[0]
+            args = tuple(root_args)
+        # local is not currently capable of simultaneously printing and
+        # capturing output, as run/sudo do. The capture kwarg allows you to
+        # switch between printing and capturing as necessary, and defaults to
+        # False. In this case, we need to capture the output and return it.
+        if "capture" not in kwargs:
+            kwargs["capture"] = True
+        # fabric.local() does not accept the "warn_only"
+        # key word argument, so we must remove it before
+        # calling
+        if "warn_only" in kwargs:
+            del kwargs["warn_only"]
+            # Forces execution to continue in the face of an error,
+            # just like warn_only=True
+            with warn_only():
+                result = local(*args, **kwargs)
+        else:
+            result = local(*args, **kwargs)
+        return result
+
+    def _execute_append(self, filename, text, **kwargs):
+        if self._host_is_local():
+            file = open(filename, "a+")
+            # As with fabric.append(), we should only
+            # append the text if it is not already
+            # present within the file
+            if text not in file.read():
+                file.write(text)
+            file.close()
+        else:
+            append(filename, text, **kwargs)
+
+    def _execute_put(self, local_path, remote_path, *args, **kwargs):
+        if self._host_is_local():
+            # We should only copy data if the paths are different
+            if local_path != remote_path:
+                if os.path.isdir(local_path):
+                    remote_path = os.path.join(remote_path,
+                                               os.path.basename(local_path))
+                    # if remote_path exists, delete it because shutil.copytree requires
+                    # that the dst path doesn't exist
+                    if os.path.exists(remote_path):
+                        shutil.rmtree(remote_path)
+                    shutil.copytree(local_path, remote_path)
+                else:
+                    shutil.copy2(local_path, remote_path)
+        else:
+            put(
+                local_path=local_path,
+                remote_path=remote_path,
+                *args,
+                **kwargs)
 
     def start(self):
         """Start a Clipper instance.
@@ -236,12 +218,8 @@
         })
         headers = {'Content-type': 'application/json'}
         r = requests.post(url, headers=headers, data=req_json)
-<<<<<<< HEAD
         logging.info(r.text)
-=======
-        print(r.text)
         return r.status_code == requests.codes.ok
->>>>>>> 024ee8fb
 
     def get_all_apps(self, verbose=False):
         """Gets information about all applications registered with Clipper.
@@ -336,64 +314,6 @@
             The number of replicas of the model to create. More replicas can be
             created later as well. Defaults to 1.
         """
-<<<<<<< HEAD
-        if isinstance(model_data, base.BaseEstimator):
-            fname = name.replace("/", "_")
-            model_data_path = "/tmp/%s" % fname
-            pkl_path = '%s/%s.pkl' % (model_data_path, fname)
-            try:
-                os.mkdir(model_data_path)
-            except OSError:
-                pass
-            joblib.dump(model_data, pkl_path)
-        elif isinstance(model_data, str):
-            # assume that model_data is a path to the serialized model
-            model_data_path = model_data
-        else:
-            warn("%s is invalid model format" % str(type(model_data)))
-            return False
-=======
-        with hide("warnings", "output", "running"):
-            if isinstance(model_data, base.BaseEstimator):
-                fname = name.replace("/", "_")
-                pkl_path = '/tmp/%s/%s.pkl' % (fname, fname)
-                model_data_path = "/tmp/%s" % fname
-                try:
-                    os.mkdir(model_data_path)
-                except OSError:
-                    pass
-                joblib.dump(model_data, pkl_path)
-            elif isinstance(model_data, str):
-                # assume that model_data is a path to the serialized model
-                model_data_path = model_data
-                print("model_data_path is: %s" % model_data_path)
-            else:
-                warn("%s is invalid model format" % str(type(model_data)))
-                return False
-
-            version = str(version)
-            vol = "{model_repo}/{name}/{version}".format(
-                model_repo=MODEL_REPO, name=name, version=version)
-            # publish model to Clipper and verify success before copying model
-            # parameters to Clipper and starting containers
-            if not self._publish_new_model(
-                    name, version, labels, input_type, container_name,
-                    os.path.join(vol, os.path.basename(model_data_path))):
-                return False
-            print("Published model to Clipper")
-
-            if (not self._put_container_on_host(container_name)):
-                return False
-
-            # Put model parameter data on host
-            with hide("warnings", "output", "running"):
-                self._execute_standard("mkdir -p {vol}".format(vol=vol))
-
-            with cd(vol):
-                with hide("warnings", "output", "running"):
-                    self._execute_put(model_data_path, vol)
->>>>>>> 024ee8fb
-
         vol = "{model_repo}/{name}/{version}".format(
             model_repo=MODEL_REPO, name=name, version=version)
 
@@ -444,11 +364,8 @@
         labels : list of str, optional
             A list of strings annotating the model.
         """
-<<<<<<< HEAD
         # TODO: this could be implemented by taking a docker repo and deploying a container with it
-=======
         version = str(version)
->>>>>>> 024ee8fb
         return self._publish_new_model(name, version, labels, input_type,
                                        EXTERNALLY_MANAGED_MODEL,
                                        EXTERNALLY_MANAGED_MODEL)
@@ -490,7 +407,7 @@
 
             logging.info("Supplied environment details")
         else:
-            logging.info(
+            logging.warn(
                 "Warning: Anaconda environment was either not found or exporting the environment "
                 "failed. Your function will still be serialized and deployed, but may fail due to "
                 "missing dependencies. In this case, please re-run inside an Anaconda environment. "
@@ -571,7 +488,7 @@
             else:
                 pyspark_model.save(sc, spark_model_save_loc)
         except Exception as e:
-            logging.warn("Error saving spark model: %s" % e)
+            logging.error("Error saving spark model: %s" % e)
             raise e
 
         pyspark_container = "clipper/pyspark-container"
@@ -670,9 +587,9 @@
                                         slo_micros):
         if self.register_application(name, name, input_type, default_output,
                                      slo_micros):
-            print("Application registration sucessful! Deploying model.")
+            logging.info("Application registration sucessful! Deploying model.")
             return True
-        print("Application registration unsuccessful. Will not deploy model.")
+        logging.warn("Application registration unsuccessful. Will not deploy model.")
         return False
 
     def register_app_and_deploy_predict_function(
@@ -704,8 +621,8 @@
             The version to assign the deployed model.
         slo_micros : int
             The query latency objective for the application in microseconds.
-            This is the processing latency between Clipper receiving a request 
-            and sending a response. It does not account for network latencies 
+            This is the processing latency between Clipper receiving a request
+            and sending a response. It does not account for network latencies
             before a request is received or after a response is sent.
         labels : list of str, optional
             A list of strings annotating the model.
@@ -764,8 +681,8 @@
             The version to assign the deployed model.
         slo_micros : int, optional
             The query latency objective for the application in microseconds.
-            This is the processing latency between Clipper receiving a request 
-            and sending a response. It does not account for network latencies 
+            This is the processing latency between Clipper receiving a request
+            and sending a response. It does not account for network latencies
             before a request is received or after a response is sent.
         labels : list of str, optional
             A list of strings annotating the model.
@@ -1008,86 +925,6 @@
         logging.info(err)
         return process.returncode == 0
 
-<<<<<<< HEAD
-=======
-    def add_container(self, model_name, model_version):
-        """Create a new container for an existing model.
-
-        Starts a new container for a model that has already been added to
-        Clipper. Note that models are uniquely identified by both name
-        and version, so this method will fail if you have not already called
-        `Clipper.deploy_model()` for the specified name and version.
-
-        Parameters
-        ----------
-        model_name : str
-            The name of the model
-        model_version : Any object with a string representation (with __str__ implementation)
-            The version of the model
-
-        Returns
-        ----------
-        bool
-            True if the container was added successfully and False
-            if the container could not be added.
-        """
-        model_version = str(model_version)
-        with hide("warnings", "output", "running"):
-            # Look up model info in Redis
-            if self.redis_ip == DEFAULT_REDIS_IP:
-                redis_host = self.host
-            else:
-                redis_host = self.redis_ip
-            model_key = "{mn}:{mv}".format(mn=model_name, mv=model_version)
-            result = local(
-                "redis-cli -h {host} -p {redis_port} -n {db} hgetall {key}".
-                format(
-                    host=redis_host,
-                    redis_port=self.redis_port,
-                    key=model_key,
-                    db=REDIS_MODEL_DB_NUM),
-                capture=True)
-            print(result)
-
-            if "empty list or set" in result.stdout:
-                # Model not found
-                warn("Trying to add container but model {mn}:{mv} not in "
-                     "Redis".format(mn=model_name, mv=model_version))
-                return False
-
-            splits = result.stdout.split("\n")
-            model_metadata = dict([(splits[i].strip(), splits[i + 1].strip())
-                                   for i in range(0, len(splits), 2)])
-            image_name = model_metadata["container_name"]
-            model_data_path = model_metadata["model_data_path"]
-            model_input_type = model_metadata["input_type"]
-            restart_policy = 'always' if self.restart_containers else 'no'
-
-            if image_name != EXTERNALLY_MANAGED_MODEL:
-                # Start container
-                add_container_cmd = (
-                    "docker run -d --network={nw} --restart={restart_policy} -v {path}:/model:ro "
-                    "-e \"CLIPPER_MODEL_NAME={mn}\" -e \"CLIPPER_MODEL_VERSION={mv}\" "
-                    "-e \"CLIPPER_IP=query_frontend\" -e \"CLIPPER_INPUT_TYPE={mip}\" -l \"{clipper_label}\" -l \"{mv_label}\" "
-                    "{image}".format(
-                        path=model_data_path,
-                        nw=DOCKER_NW,
-                        image=image_name,
-                        mn=model_name,
-                        mv=model_version,
-                        mip=model_input_type,
-                        clipper_label=CLIPPER_DOCKER_LABEL,
-                        mv_label="%s=%s:%s" % (CLIPPER_MODEL_CONTAINER_LABEL,
-                                               model_name, model_version),
-                        restart_policy=restart_policy))
-                result = self._execute_root(add_container_cmd)
-                return result.return_code == 0
-            else:
-                print("Cannot start containers for externally managed model %s"
-                      % model_name)
-                return False
-
->>>>>>> 024ee8fb
     def get_clipper_logs(self):
         """Copies the logs from all Docker containers running on the host machine
         that have been tagged with the Clipper label (ai.clipper.container.label) into
@@ -1168,41 +1005,9 @@
         """
         # Get all Docker containers tagged as model containers
         num_containers_removed = 0
-<<<<<<< HEAD
+        model_name = ""
         # TODO: implement using self.get_model_info to check model_version
         logging.info("Removed %d inactive containers for model %s" %
-=======
-        with hide("output", "warnings", "running"):
-            containers = self._execute_root(
-                "docker ps -aq --filter label={model_container_label}".format(
-                    model_container_label=CLIPPER_MODEL_CONTAINER_LABEL))
-            if len(containers) > 0:
-                container_ids = [l.strip() for l in containers.split("\n")]
-                for container in container_ids:
-                    # returns a string formatted as "<model_name>:<model_version>"
-                    if self._host_is_local():
-                        container_model_name_and_version = self._execute_root(
-                            "docker inspect --format \"{{ index .Config.Labels \\\"%s\\\"}}\" %s"
-                            % (CLIPPER_MODEL_CONTAINER_LABEL, container))
-                    else:
-                        container_model_name_and_version = self._execute_root(
-                            "docker inspect --format \"{{ index .Config.Labels \\\\\"%s\\\\\"}}\" %s"
-                            % (CLIPPER_MODEL_CONTAINER_LABEL, container))
-                    splits = container_model_name_and_version.split(":")
-                    container_model_name = splits[0]
-                    container_model_version = int(splits[1])
-                    if container_model_name == model_name:
-                        # check if container_model_version is the currently deployed version
-                        model_info = self.get_model_info(
-                            container_model_name, container_model_version)
-                        if model_info == None or not model_info["is_current_version"]:
-                            self._execute_root("docker stop {container}".
-                                               format(container=container))
-                            self._execute_root("docker rm {container}".format(
-                                container=container))
-                            num_containers_removed += 1
-        print("Removed %d inactive containers for model %s" %
->>>>>>> 024ee8fb
               (num_containers_removed, model_name))
         return num_containers_removed
 
@@ -1218,85 +1023,18 @@
                                                 CLIPPER_MANAGEMENT_PORT)
         req_json = json.dumps({
             "model_name": name,
-            "model_version": str(version),
+            "model_version": version,
             "labels": labels,
             "input_type": input_type,
             "container_name": container_name,
             "model_data_path": model_data_path
         })
         headers = {'Content-type': 'application/json'}
-        logging.info(req_json)
         r = requests.post(url, headers=headers, data=req_json)
         if r.status_code == requests.codes.ok:
             return True
         else:
-<<<<<<< HEAD
             logging.warn("Error publishing model: %s" % r.text)
-            return False
-=======
-            print("Error publishing model: %s" % r.text)
-            return False
-
-    def _put_container_on_host(self, container_name):
-        """Puts the provided container on the host.
-
-        Parameters
-        __________
-        container_name : str
-            The name of the container.
-
-        Notes
-        -----
-        This method will first check the host, then Docker Hub, then the local
-        machine to find the container.
-
-        This method is safe to call multiple times with the same container name.
-        Subsequent calls will detect that the container is already present on
-        the host and do nothing.
-
-        """
-        with hide("output", "warnings", "running"):
-            # first see if container is already present on host
-            host_result = self._execute_root(
-                "docker images -q {cn}".format(cn=container_name))
-            if len(host_result.stdout) > 0:
-                print("Found %s on host" % container_name)
-                return True
-            # now try to pull from Docker Hub
-            hub_result = self._execute_root(
-                "docker pull {cn}".format(cn=container_name), warn_only=True)
-            if hub_result.return_code == 0:
-                print("Found %s in Docker hub" % container_name)
-                return True
-
-            # assume container_name refers to a local container and
-            # copy it to host
-            local_result = local(
-                "docker images -q {cn}".format(cn=container_name))
-
-            if len(local_result.stdout) > 0:
-                saved_fname = container_name.replace("/", "_")
-                subprocess.call("docker save -o /tmp/{fn}.tar {cn}".format(
-                    fn=saved_fname, cn=container_name))
-                tar_loc = "/tmp/{fn}.tar".format(fn=saved_fname)
-                self._execute_put(tar_loc, tar_loc)
-                self._execute_root("docker load -i {loc}".format(loc=tar_loc))
-                # self._execute_root("docker tag {image_id} {cn}".format(
-                #       image_id=image_id, cn=cn))
-                # now check to make sure we can access it
-                host_result = self._execute_root(
-                    "docker images -q {cn}".format(cn=container_name))
-                if len(host_result.stdout) > 0:
-                    print("Successfuly copied %s to host" % container_name)
-                    return True
-                else:
-                    warn("Problem copying container %s to host" %
-                         container_name)
-                    return False
-
-            # out of options
-            warn("Could not find %s, please try with a valid "
-                 "container docker image")
             return False
 
     def deploy_R_model(self,
@@ -1312,13 +1050,13 @@
             The name to assign this model.
         version : int
             The version to assign this model.
-        model_data : 
+        model_data :
             The trained model to add to Clipper.The type has to be rpy2.robjects.vectors.ListVector,
             this is how python's rpy2 encapsulates any given R model.This model will be loaded
             into the Clipper model container and provided as an argument to the
-            predict function each time it is called. 
+            predict function each time it is called.
         labels : list of str, optional
-            A set of strings annotating the model 
+            A set of strings annotating the model
         num_containers : int, optional
             The number of replicas of the model to create. More replicas can be
             created later as well. Defaults to 1.
@@ -1350,7 +1088,7 @@
                     name, version, labels, input_type, container_name,
                     os.path.join(vol, os.path.basename(model_data_path))):
                 return False
-            print("Published model to Clipper")
+            logging.info("Published model to Clipper")
 
             # Put model parameter data on host
             with hide("warnings", "output", "running"):
@@ -1359,10 +1097,9 @@
             with hide("output", "running"):
                 self._execute_put(model_data_path, vol)
 
-            print("Copied model data to host")
+            logging.info("Copied model data to host")
             # aggregate results of starting all containers
             return all([
                 self.add_container(name, version)
                 for r in range(num_containers)
-            ])
->>>>>>> 024ee8fb
+            ])