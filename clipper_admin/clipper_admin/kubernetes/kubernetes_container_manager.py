--- conflicted
+++ resolved
@@ -67,12 +67,8 @@
                  redis_ip=None,
                  redis_port=6379,
                  useInternalIP=False,
-<<<<<<< HEAD
-                 kubernetes_namespace="default"):
-=======
                  namespace='default',
                  create_namespace_if_not_exists=False):
->>>>>>> 1394de08
         """
 
         Parameters
@@ -96,11 +92,6 @@
             throw an exception if none of the nodes have ExternalDNS.
             If ``useInternalIP`` is set to true, Clipper will use the Internal IP of the K8S node
             if no ExternalDNS exists for any of the nodes.
-<<<<<<< HEAD
-        kubernetes_namespace : str, optional
-            Which Kubernetes namespace to start the Clipper cluster in. The namespace must already exist.
-            If no namespace is provided, Clipper will be started in the default namespace.
-=======
         namespace: str, optional
             The Kubernetes namespace to use .
             If this argument is provided, all Clipper artifacts and resources will be created in this
@@ -109,7 +100,6 @@
             Create a k8s namespace if the namespace doesnt already exist.
             If this argument is provided and the k8s namespace does not exist a new k8s namespace will
             be created.
->>>>>>> 1394de08
 
         Note
         ----
@@ -134,7 +124,6 @@
         configuration.assert_hostname = False
         self._k8s_v1 = client.CoreV1Api()
         self._k8s_beta = client.ExtensionsV1beta1Api()
-        self.namespace = kubernetes_namespace
 
         # Create the template engine
         # Config: Any variable missing -> Error
@@ -188,18 +177,10 @@
         if self.redis_ip is None:
             with _pass_conflicts():
                 self._k8s_beta.create_namespaced_deployment(
-<<<<<<< HEAD
                     body=self._generate_config(
                         CONFIG_FILES['redis']['deployment'],
                         cluster_name=self.cluster_name),
-                    namespace=self.namespace)
-=======
-                    body=yaml.load(
-                        open(
-                            os.path.join(cur_dir,
-                                         '{}-deployment.yaml'.format(name)))),
                     namespace=self.k8s_namespace)
->>>>>>> 1394de08
 
             with _pass_conflicts():
                 body = self._generate_config(
@@ -207,13 +188,8 @@
                     public_redis_port=self.redis_port,
                     cluster_name=self.cluster_name)
                 self._k8s_v1.create_namespaced_service(
-<<<<<<< HEAD
-                    body=body, namespace=self.namespace)
+                    body=body, namespace=self.k8s_namespace)
             time.sleep(sleep_time)
-=======
-                    body=body, namespace=self.k8s_namespace)
-            time.sleep(10)
->>>>>>> 1394de08
 
             self.redis_ip = 'redis-at-{cluster_name}'.format(
                 cluster_name=self.cluster_name)
@@ -239,7 +215,6 @@
     def _start_query(self, query_image, cache_size, num_replicas):
         for query_frontend_id in range(num_replicas):
             with _pass_conflicts():
-<<<<<<< HEAD
                 query_deployment_data = self._generate_config(
                     CONFIG_FILES['query']['deployment'],
                     image=query_image,
@@ -251,65 +226,7 @@
                     id_label=str(query_frontend_id),
                     cluster_name=self.cluster_name)
                 self._k8s_beta.create_namespaced_deployment(
-                    body=query_deployment_data, namespace=self.namespace)
-=======
-                body = yaml.load(
-                    open(
-                        os.path.join(cur_dir,
-                                     '{}-deployment.yaml'.format(name))))
-                if self.redis_ip is not None:
-                    args = [
-                        "--redis_ip={}".format(self.redis_ip),
-                        "--redis_port={}".format(self.redis_port)
-                    ]
-                    if name is 'query-frontend':
-                        args.append(
-                            "--prediction_cache_size={}".format(cache_size))
-                    body["spec"]["template"]["spec"]["containers"][0][
-                        "args"] = args
-                body["spec"]["template"]["spec"]["containers"][0][
-                    "image"] = img
-
-                if name is 'query-frontend':
-                    # Create multiple query frontend
-                    for query_frontend_id in range(num_frontend_replicas):
-                        # Create single query frontend depolyment
-                        body['metadata']['name'] = 'query-frontend-{}'.format(
-                            query_frontend_id)
-                        body['spec']['template']['metadata']['labels'][
-                            CLIPPER_QUERY_FRONTEND_ID_LABEL] = str(
-                                query_frontend_id)
-
-                        body['spec']['template']['spec']['containers'][1][
-                            'image'] = CLIPPER_FRONTEND_EXPORTER_IMAGE
-
-                        self._k8s_beta.create_namespaced_deployment(
-                            body=body, namespace=self.k8s_namespace)
-
-                        # Create single query frontend rpc service
-                        # Don't confuse this with query frontend service, which
-                        #   is created after the loop as a single user facing
-                        #   service.
-                        rpc_service_body = yaml.load(
-                            open(
-                                os.path.join(
-                                    cur_dir,
-                                    '{}-rpc-service.yaml'.format(name))))
-                        rpc_service_body['metadata'][
-                            'name'] = 'query-frontend-{}'.format(
-                                query_frontend_id)
-                        rpc_service_body['spec']['selector'][
-                            CLIPPER_QUERY_FRONTEND_ID_LABEL] = str(
-                                query_frontend_id)
-
-                        self._k8s_v1.create_namespaced_service(
-                            body=rpc_service_body,
-                            namespace=self.k8s_namespace)
-
-                else:
-                    self._k8s_beta.create_namespaced_deployment(
-                        body=body, namespace=self.k8s_namespace)
->>>>>>> 1394de08
+                    body=query_deployment_data, namespace=self.k8s_namespace)
 
             with _pass_conflicts():
                 query_rpc_service_data = self._generate_config(
@@ -318,8 +235,7 @@
                     id_label=str(query_frontend_id),
                     cluster_name=self.cluster_name)
                 self._k8s_v1.create_namespaced_service(
-<<<<<<< HEAD
-                    body=query_rpc_service_data, namespace=self.namespace)
+                    body=query_rpc_service_data, namespace=self.k8s_namespace)
 
         with _pass_conflicts():
             query_frontend_service_data = self._generate_config(
@@ -327,11 +243,6 @@
                 cluster_name=self.cluster_name)
             self._k8s_v1.create_namespaced_service(
                 body=query_frontend_service_data, namespace=self.namespace)
-=======
-                    body=body, namespace=self.k8s_namespace)
-
-        start_prometheus(self._k8s_v1, self._k8s_beta, self.k8s_namespace)
->>>>>>> 1394de08
 
     def _start_prometheus(self):
         with _pass_conflicts():
@@ -339,7 +250,7 @@
                 CONFIG_FILES['metric']['config'],
                 cluster_name=self.cluster_name)
             self._k8s_v1.create_namespaced_config_map(
-                body=configmap_data, namespace=self.namespace)
+                body=configmap_data, namespace=self.k8s_namespace)
 
         with _pass_conflicts():
             deployment_data = self._generate_config(
@@ -348,7 +259,7 @@
                 cluster_name=self.cluster_name,
             )
             self._k8s_beta.create_namespaced_deployment(
-                body=deployment_data, namespace=self.namespace)
+                body=deployment_data, namespace=self.k8s_namespace)
 
         with _pass_conflicts():
             service_data = self._generate_config(
@@ -356,7 +267,7 @@
                 cluster_name=self.cluster_name,
             )
             self._k8s_v1.create_namespaced_service(
-                body=service_data, namespace=self.namespace)
+                body=service_data, namespace=self.k8s_namespace)
 
     def _generate_config(self, file_path, **kwargs):
         template = self.template_engine.get_template(file_path)
@@ -392,13 +303,9 @@
 
         try:
             mgmt_frontend_ports = self._k8s_v1.read_namespaced_service(
-<<<<<<< HEAD
                 name="mgmt-frontend-at-{cluster_name}".format(
                     cluster_name=self.cluster_name),
-                namespace='default').spec.ports
-=======
-                name="mgmt-frontend", namespace=self.k8s_namespace).spec.ports
->>>>>>> 1394de08
+                namespace=sekf.k8s_namespace).spec.ports
             for p in mgmt_frontend_ports:
                 if p.name == "1338":
                     self.clipper_management_port = p.node_port
@@ -406,13 +313,9 @@
                         self.clipper_management_port))
 
             query_frontend_ports = self._k8s_v1.read_namespaced_service(
-<<<<<<< HEAD
                 name="query-frontend-at-{cluster_name}".format(
                     cluster_name=self.cluster_name),
-                namespace='default').spec.ports
-=======
-                name="query-frontend", namespace=self.k8s_namespace).spec.ports
->>>>>>> 1394de08
+                namespace=self.k8s_namespace).spec.ports
             for p in query_frontend_ports:
                 if p.name == "1337":
                     self.clipper_query_port = p.node_port
@@ -422,8 +325,7 @@
                     self.clipper_rpc_port = p.node_port
 
             query_frontend_deployments = self._k8s_beta.list_namespaced_deployment(
-<<<<<<< HEAD
-                namespace="default",
+                namespace=self.k8s_namespace,
                 label_selector=
                 "{name_label}=query-frontend, {cluster_label}={cluster_name}".
                 format(
@@ -435,15 +337,7 @@
             metrics_ports = self._k8s_v1.read_namespaced_service(
                 name="metrics-at-{cluster_name}".format(
                     cluster_name=self.cluster_name),
-                namespace='default').spec.ports
-=======
-                namespace=self.k8s_namespace,
-                label_selector=CLIPPER_QUERY_FRONTEND_DEPLOYMENT_LABEL).items
-            self.num_frontend_replicas = len(query_frontend_deployments)
-
-            metrics_ports = self._k8s_v1.read_namespaced_service(
-                name="metrics", namespace=self.k8s_namespace).spec.ports
->>>>>>> 1394de08
+                namespace=self.k8s_namespace).spec.ports
             for p in metrics_ports:
                 if p.name == "9090":
                     self.clipper_metric_port = p.node_port
@@ -478,21 +372,12 @@
 
             with _pass_conflicts():
                 self._k8s_beta.create_namespaced_deployment(
-<<<<<<< HEAD
-                    body=generated_body, namespace='default')
+                    body=generated_body, namespace=self.k8s_namespace)
 
             while self._k8s_beta.read_namespaced_deployment_status(
-                name=deployment_name, namespace='default').status.available_replicas \
+                name=deployment_name, namespace=self.k8s_namespace).status.available_replicas \
                     != num_replicas:
                 time.sleep(3)
-=======
-                    body=body, namespace=self.k8s_namespace)
-
-                while self._k8s_beta.read_namespaced_deployment_status(
-                    name=deployment_name, namespace=self.k8s_namespace).status.available_replicas \
-                        != num_replicas:
-                    time.sleep(3)
->>>>>>> 1394de08
 
     def get_num_replicas(self, name, version):
         deployment_name = get_model_deployment_name(
@@ -558,14 +443,9 @@
             for m in models:
                 for v in models[m]:
                     self._k8s_beta.delete_collection_namespaced_deployment(
-<<<<<<< HEAD
-                        namespace='default',
+                        namespace=self.k8s_namespace,
                         label_selector=
                         "{label}={val}, {cluster_label}={cluster_name}".format(
-=======
-                        namespace=self.k8s_namespace,
-                        label_selector="{label}:{val}".format(
->>>>>>> 1394de08
                             label=CLIPPER_MODEL_CONTAINER_LABEL,
                             val=create_model_container_label(m, v),
                             cluster_label=CLIPPER_DOCKER_LABEL,
@@ -578,17 +458,12 @@
     def stop_all_model_containers(self):
         try:
             self._k8s_beta.delete_collection_namespaced_deployment(
-<<<<<<< HEAD
-                namespace='default',
+                namespace=self.k8s_namespace,
                 label_selector="{label}, {cluster_label}={cluster_name}".
                 format(
                     label=CLIPPER_MODEL_CONTAINER_LABEL,
                     cluster_label=CLIPPER_DOCKER_LABEL,
                     cluster_name=self.cluster_name))
-=======
-                namespace=self.k8s_namespace,
-                label_selector=CLIPPER_MODEL_CONTAINER_LABEL)
->>>>>>> 1394de08
         except ApiException as e:
             self.logger.warn(
                 "Exception deleting kubernetes deployments: {}".format(e))
@@ -602,13 +477,8 @@
 
         try:
             for service in self._k8s_v1.list_namespaced_service(
-<<<<<<< HEAD
-                    namespace='default',
+                    namespace=self.k8s_namespace,
                     label_selector=cluster_selecter).items:
-=======
-                    namespace=self.k8s_namespace,
-                    label_selector=CLIPPER_DOCKER_LABEL).items:
->>>>>>> 1394de08
                 service_name = service.metadata.name
                 self._k8s_v1.delete_namespaced_service(
                     namespace=self.k8s_namespace,
@@ -616,44 +486,19 @@
                     body=V1DeleteOptions())
 
             self._k8s_beta.delete_collection_namespaced_deployment(
-<<<<<<< HEAD
-                namespace='default', label_selector=cluster_selecter)
+                namespace=self.k8s_namespace, label_selector=cluster_selecter)
 
             self._k8s_beta.delete_collection_namespaced_replica_set(
-                namespace='default', label_selector=cluster_selecter)
+                namespace=self.k8s_namespace, label_selector=cluster_selecter)
 
             self._k8s_v1.delete_collection_namespaced_replication_controller(
-                namespace='default', label_selector=cluster_selecter)
+                namespace=self.k8s_namespace, label_selector=cluster_selecter)
 
             self._k8s_v1.delete_collection_namespaced_pod(
-                namespace='default', label_selector=cluster_selecter)
+                namespace=self.k8s_namespace, label_selector=cluster_selecter)
 
             self._k8s_v1.delete_collection_namespaced_config_map(
-                namespace='default', label_selector=cluster_selecter)
-=======
-                namespace=self.k8s_namespace,
-                label_selector=CLIPPER_DOCKER_LABEL)
-
-            self._k8s_beta.delete_collection_namespaced_replica_set(
-                namespace=self.k8s_namespace,
-                label_selector=CLIPPER_DOCKER_LABEL)
-
-            self._k8s_v1.delete_collection_namespaced_replication_controller(
-                namespace=self.k8s_namespace,
-                label_selector=CLIPPER_DOCKER_LABEL)
-
-            self._k8s_v1.delete_collection_namespaced_pod(
-                namespace=self.k8s_namespace,
-                label_selector=CLIPPER_DOCKER_LABEL)
-
-            self._k8s_v1.delete_collection_namespaced_pod(
-                namespace=self.k8s_namespace,
-                label_selector=CLIPPER_MODEL_CONTAINER_LABEL)
-
-            self._k8s_v1.delete_collection_namespaced_config_map(
-                namespace=self.k8s_namespace,
-                label_selector=CLIPPER_DOCKER_LABEL)
->>>>>>> 1394de08
+                namespace=self.k8s_namespace, label_selector=cluster_selecter)
         except ApiException as e:
             logging.warn(
                 "Exception deleting kubernetes resources: {}".format(e))
