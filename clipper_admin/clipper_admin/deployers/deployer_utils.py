--- conflicted
+++ resolved
@@ -4,12 +4,8 @@
 from cloudpickle import CloudPickler
 from ..clipper_admin import CLIPPER_TEMP_DIR
 import os
+import tempfile
 import sys
-import tempfile
-<<<<<<< HEAD
-=======
-import sys
->>>>>>> 27e7d514
 cur_dir = os.path.dirname(os.path.abspath(__file__))
 
 if sys.version_info < (3, 0):
