--- conflicted
+++ resolved
@@ -159,12 +159,8 @@
 
     Example
     -------
-<<<<<<< HEAD
     Define a pytorch nn module and save the model::
     
-=======
-
->>>>>>> 1394de08
         from clipper_admin import ClipperConnection, DockerContainerManager
         from clipper_admin.deployers.pytorch import deploy_pytorch_model
         from torch import nn
@@ -173,15 +169,9 @@
 
         # Connect to an already-running Clipper cluster
         clipper_conn.connect()
-
-<<<<<<< HEAD
         model = nn.Linear(1, 1)
 
-=======
-        model = nn.Linear(1,1)
->>>>>>> 1394de08
-
-        #define a shift function to normalize prediction inputs
+        # Define a shift function to normalize prediction inputs
         def predict(model, inputs):
             pred = model(shift(inputs))
             pred = pred.data.numpy()
