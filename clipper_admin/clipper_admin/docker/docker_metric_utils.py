--- conflicted
+++ resolved
@@ -44,13 +44,9 @@
     :return: None
     """
 
-<<<<<<< HEAD
-    query_frontend_metric_cmd = "--query_frontend_name {}:1337".format(
-        query_name)
-=======
     query_frontend_metric_cmd = "--query_frontend_name {}:{}".format(
         query_name, CLIPPER_INTERNAL_QUERY_PORT)
->>>>>>> 62f8a9da
+
     query_frontend_metric_labels = common_labels.copy()
 
     docker_client.containers.run(
