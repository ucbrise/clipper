--- conflicted
+++ resolved
@@ -147,17 +147,6 @@
             **self.extra_container_kwargs)
 
         # Metric Section
-<<<<<<< HEAD
-        # query_frontend_metric_name = "query_frontend_exporter-{}".format(
-        #     query_container_id)
-        # run_query_frontend_metric_image(
-        #     query_frontend_metric_name, self.docker_client, query_name,
-        #     self.common_labels, self.extra_container_kwargs)
-        # setup_metric_config(query_frontend_metric_name,
-        #                     CLIPPER_INTERNAL_METRIC_PORT)
-        # run_metric_image(self.docker_client, self.common_labels,
-        #                  self.extra_container_kwargs)
-=======
         query_frontend_metric_name = "query_frontend_exporter-{}".format(
             query_container_id)
         run_query_frontend_metric_image(
@@ -167,7 +156,6 @@
                             CLIPPER_INTERNAL_METRIC_PORT)
         run_metric_image(self.docker_client, self.common_labels,
                          self.extra_container_kwargs)
->>>>>>> 87a67e2a
 
         self.connect()
 
