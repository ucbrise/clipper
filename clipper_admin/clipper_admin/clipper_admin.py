--- conflicted
+++ resolved
@@ -1231,30 +1231,33 @@
             raise UnconnectedException()
         return self.cm.get_query_addr()
 
-<<<<<<< HEAD
-    def unregister_versioned_models(self, model_versions_dict):
-        """Unregister the specified versions of the specified models from Clipper internal.
-
-        Parameters
-        ----------
-        model_versions_dict : dict(str, list(str))
-            For each entry in the dict, the key is a model name and the value is a list of model
-=======
     def get_metric_addr(self):
         """Get the IP address of Prometheus metric server.
-
         Returns
         -------
         str
             The address as an IP address or hostname.
->>>>>>> 1b4513cc
-
         Raises
         ------
         :py:exc:`clipper.UnconnectedException`
             versions. All replicas for each version of each model will be stopped.
         """
-<<<<<<< HEAD
+
+        if not self.connected:
+            raise UnconnectedException()
+        return self.cm.get_metric_addr()
+
+    def unregister_versioned_models(self, model_versions_dict):
+        """Unregister the specified versions of the specified models from Clipper internal.
+        Parameters
+        ----------
+        model_versions_dict : dict(str, list(str))
+            For each entry in the dict, the key is a model name and the value is a list of model
+        Raises
+        ------
+        :py:exc:`clipper.UnconnectedException`
+            versions. All replicas for each version of each model will be stopped.
+        """
         if not self.connected:
             raise UnconnectedException()
         url = "http://{host}/admin/delete_versioned_model".format(
@@ -1275,12 +1278,6 @@
                     logger.info(
                         "Model {name}:{ver} was successfully deleted".format(
                             name=model_name, ver=model_version))
-=======
-
-        if not self.connected:
-            raise UnconnectedException()
-        return self.cm.get_metric_addr()
->>>>>>> 1b4513cc
 
     def stop_models(self, model_names):
         """Stops all versions of the specified models.
