--- conflicted
+++ resolved
@@ -10,9 +10,10 @@
 import re
 import os
 import tarfile
-<<<<<<< HEAD
 import sys
-
+from cloudpickle import CloudPickler
+import pickle
+import numpy as np
 if sys.version < '3':
     try:
         from cStringIO import StringIO
@@ -22,12 +23,6 @@
 else:
     from io import BytesIO as StringIO
     PY3 = True
-=======
-import six
-from cloudpickle import CloudPickler
-import pickle
-import numpy as np
->>>>>>> 09dfc976
 
 from .container_manager import CONTAINERLESS_MODEL_IMAGE
 from .exceptions import ClipperException, UnconnectedException
@@ -122,7 +117,7 @@
                         host=self.cm.get_query_addr())
                     requests.get(url, timeout=5)
                     break
-                except RequestException as e:
+                except RequestException:
                     logger.info("Clipper still initializing.")
                     time.sleep(1)
             logger.info("Clipper is running")
@@ -260,8 +255,8 @@
 
         This method does two things.
 
-        1. Builds a new Docker image from the provided base image with the local directory specified by
-        ``model_data_path`` copied into the image by calling
+        1. Builds a new Docker image from the provided base image with the local directory specified
+        by ``model_data_path`` copied into the image by calling
         :py:meth:`clipper_admin.ClipperConnection.build_model`.
 
         2. Registers and deploys a model with the specified metadata using the newly built
@@ -280,8 +275,8 @@
             `User Guide <http://clipper.ai/user_guide/#input-types>`_ for more details
             on picking the right input type for your application.
         model_data_path : str
-            A path to a local directory. The contents of this directory will be recursively copied into the
-            Docker container.
+            A path to a local directory. The contents of this directory will be recursively copied
+            into the Docker container.
         base_image : str
             The base Docker image to build the new model image from. This
             image should contain all code necessary to run a Clipper model
@@ -301,8 +296,8 @@
             The user-defined query batch size for the model. Replicas of the model will attempt
             to process at most `batch_size` queries simultaneously. They may process smaller
             batches if `batch_size` queries are not immediately available.
-            If the default value of -1 is used, Clipper will adaptively calculate the batch size for individual
-            replicas of this model.
+            If the default value of -1 is used, Clipper will adaptively calculate the batch size for
+            individual replicas of this model.
         Raises
         ------
         :py:exc:`clipper.UnconnectedException`
@@ -324,16 +319,16 @@
                     container_registry=None):
         """Build a new model container Docker image with the provided data"
 
-        This method builds a new Docker image from the provided base image with the local directory specified by
-        ``model_data_path`` copied into the image. The Dockerfile that gets generated to build the image
-        is equivalent to the following::
+        This method builds a new Docker image from the provided base image with the local directory
+        specified by ``model_data_path`` copied into the image. The Dockerfile that gets generated
+        to build the image is equivalent to the following::
 
             FROM <base_image>
             COPY <model_data_path> /model/
 
-        The newly built image is then pushed to the specified container registry. If no container registry
-        is specified, the image will be pushed to the default DockerHub registry. Clipper will tag the
-        newly built image with the tag [<registry>]/<name>:<version>.
+        The newly built image is then pushed to the specified container registry. If no container
+        registry is specified, the image will be pushed to the default DockerHub registry. Clipper
+        will tag the newly built image with the tag [<registry>]/<name>:<version>.
 
         This method can be called without being connected to a Clipper cluster.
 
@@ -345,8 +340,8 @@
             The version to assign this model. Versions must be unique on a per-model
             basis, but may be re-used across different models.
         model_data_path : str
-            A path to a local directory. The contents of this directory will be recursively copied into the
-            Docker container.
+            A path to a local directory. The contents of this directory will be recursively copied
+            into the Docker container.
         base_image : str
             The base Docker image to build the new model image from. This
             image should contain all code necessary to run a Clipper model
@@ -443,12 +438,14 @@
         depends on your choice of ``ContainerManager`` implementation.
 
         2. It registers the model and version with Clipper and sets the current version of the
-        model to this version by internally calling :py:meth:`clipper_admin.ClipperConnection.register_model`.
+        model to this version by internally calling
+        :py:meth:`clipper_admin.ClipperConnection.register_model`.
 
         Notes
         -----
-        If you want to deploy a model in some other way (e.g. a model that cannot run in a Docker container for
-        some reason), you can start the model manually or with an external tool and call ``register_model`` directly.
+        If you want to deploy a model in some other way (e.g. a model that cannot run in a Docker
+        container for some reason), you can start the model manually or with an external tool and
+        call ``register_model`` directly.
 
         Parameters
         ----------
@@ -480,8 +477,8 @@
             The user-defined query batch size for the model. Replicas of the model will attempt
             to process at most `batch_size` queries simultaneously. They may process smaller
             batches if `batch_size` queries are not immediately available.
-            If the default value of -1 is used, Clipper will adaptively calculate the batch size for individual
-            replicas of this model.
+            If the default value of -1 is used, Clipper will adaptively calculate the batch size for
+            individual replicas of this model.
 
         Raises
         ------
@@ -555,8 +552,8 @@
             The user-defined query batch size for the model. Replicas of the model will attempt
             to process at most `batch_size` queries simultaneously. They may process smaller
             batches if `batch_size` queries are not immediately available.
-            If the default value of -1 is used, Clipper will adaptively calculate the batch size for individual
-            replicas of this model.
+            If the default value of -1 is used, Clipper will adaptively calculate the batch size for
+            individual replicas of this model.
 
         Raises
         ------
@@ -1214,19 +1211,21 @@
         """Stops all processes that were started via Clipper admin commands.
 
         This includes the query and management frontend Docker containers and all model containers.
-        If you started Redis independently, this will not affect Redis. It can also be called without calling
-        ``connect`` first.
+        If you started Redis independently, this will not affect Redis. It can also be called
+        without calling ``connect`` first.
         """
         self.cm.stop_all()
         logger.info("Stopped all Clipper cluster and all model containers")
 
     def test_predict_function(self, query, func, input_type):
-        """Tests that the user's function has the correct signature and can be properly saved and loaded.
-
-        The function should take a dict request object like the query frontend expects JSON, 
+        """Tests that the user's function has the correct signature and can be properly saved and
+        loaded.
+
+        The function should take a dict request object like the query frontend expects JSON,
         the predict function, and the input type for the model.
 
-        For example, the function can be called like: clipper_conn.test_predict_function({"input": [1.0, 2.0, 3.0]}, predict_func, "doubles")
+        For example, the function can be called like:
+            clipper_conn.test_predict_function({"input": [1.0, 2.0, 3.0]}, predict_func, "doubles")
 
         Parameters
         ----------
@@ -1250,7 +1249,7 @@
             flattened_data = [
                 item for sublist in query_data for item in sublist
             ]
-        except TypeError as e:
+        except TypeError:
             return "Invalid input type or JSON key"
 
         numpy_data = None
@@ -1282,7 +1281,7 @@
                 if type(x) != str:
                     return "Invalid input type"
 
-        s = six.StringIO()
+        s = StringIO()
         c = CloudPickler(s, 2)
         c.dump(func)
         serialized_func = s.getvalue()
@@ -1290,7 +1289,7 @@
 
         try:
             assert reloaded_func
-        except AssertionError as e:
+        except AssertionError:
             logger.error("Function does not properly serialize and reload")
             return "Function does not properly serialize and reload"
 
