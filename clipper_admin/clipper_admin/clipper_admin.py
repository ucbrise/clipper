--- conflicted
+++ resolved
@@ -134,30 +134,8 @@
         try:
             self.cm.start_clipper(query_frontend_image, mgmt_frontend_image,
                                   frontend_exporter_image, cache_size,
-<<<<<<< HEAD
                                   qf_http_thread_pool_size, qf_http_timeout_request,
                                   qf_http_timeout_content, num_frontend_replicas)
-            while True:
-                try:
-                    query_frontend_url = "http://{host}/metrics".format(
-                        host=self.cm.get_query_addr())
-                    mgmt_frontend_url = "http://{host}/admin/ping".format(
-                        host=self.cm.get_admin_addr())
-                    for name, url in [('query frontend', query_frontend_url), 
-                                     ('management frontend', mgmt_frontend_url)]:
-                        r = requests.get(url, timeout=5)
-                        if r.status_code != requests.codes.ok:
-                            raise RequestException(
-                                "{name} end point {url} health check failed".format(name=name, url=url))
-                    break
-                except RequestException as e:
-                    self.logger.info("Clipper still initializing: \n {}".format(e))
-                    time.sleep(1)
-            self.logger.info("Clipper is running")
-            self.connected = True
-=======
-                                  num_frontend_replicas)
->>>>>>> 64fac822
         except ClipperException as e:
             self.logger.warning("Error starting Clipper: {}".format(e.msg))
             raise e
