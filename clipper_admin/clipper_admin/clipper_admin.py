from __future__ import absolute_import, division, print_function
import logging
import docker
import tempfile
import requests
from requests.exceptions import RequestException
import json
import pprint
import time
import re
import os
import tarfile
import six

from .container_manager import CONTAINERLESS_MODEL_IMAGE
from .exceptions import ClipperException, UnconnectedException
from .version import __version__

DEFAULT_LABEL = []
DEFAULT_PREDICTION_CACHE_SIZE_BYTES = 33554432
CLIPPER_TEMP_DIR = "/tmp/clipper"

logging.basicConfig(
    format='%(asctime)s %(levelname)-8s [%(filename)s:%(lineno)d] %(message)s',
    datefmt='%y-%m-%d:%H:%M:%S',
    level=logging.INFO)

logger = logging.getLogger(__name__)

deploy_regex_str = "[a-z0-9]([-a-z0-9]*[a-z0-9])?\Z"
deployment_regex = re.compile(deploy_regex_str)


def _validate_versioned_model_name(name, version):
    if deployment_regex.match(name) is None:
        raise ClipperException(
            "Invalid value: {name}: a model name must be a valid DNS-1123 "
            " subdomain. It must consist of lower case "
            "alphanumeric characters, '-' or '.', and must start and end with "
            "an alphanumeric character (e.g. 'example.com', regex used for "
            "validation is '{reg}'".format(name=name, reg=deploy_regex_str))
    if deployment_regex.match(version) is None:
        raise ClipperException(
            "Invalid value: {version}: a model version must be a valid DNS-1123 "
            " subdomain. It must consist of lower case "
            "alphanumeric characters, '-' or '.', and must start and end with "
            "an alphanumeric character (e.g. 'example.com', regex used for "
            "validation is '{reg}'".format(
                version=version, reg=deploy_regex_str))


class ClipperConnection(object):
    def __init__(self, container_manager):
        """Create a new ClipperConnection object.

        After creating a ``ClipperConnection`` instance, you still need to connect
        to a Clipper cluster. You can connect to an existing cluster by calling
        :py:meth:`clipper_admin.ClipperConnection.connect` or create a new Clipper cluster
        with :py:meth:`clipper_admin.ClipperConnection.start_clipper`, which will automatically
        connect to the cluster once it Clipper has successfully started.

        Parameters
        ----------
        container_manager : ``clipper_admin.container_manager.ContainerManager``
            An instance of a concrete subclass of ``ContainerManager``.
        """
        self.connected = False
        self.cm = container_manager

    def start_clipper(
            self,
            query_frontend_image='clipper/query_frontend:{}'.format(
                __version__),
            mgmt_frontend_image='clipper/management_frontend:{}'.format(
                __version__),
            cache_size=DEFAULT_PREDICTION_CACHE_SIZE_BYTES):
        """Start a new Clipper cluster and connect to it.

        This command will start a new Clipper instance using the container manager provided when
        the ``ClipperConnection`` instance was constructed.

        Parameters
        ----------
        query_frontend_image : str(optional)
            The query frontend docker image to use. You can set this argument to specify
            a custom build of the query frontend, but any customization should maintain API
            compability and preserve the expected behavior of the system.
        mgmt_frontend_image : str(optional)
            The management frontend docker image to use. You can set this argument to specify
            a custom build of the management frontend, but any customization should maintain API
            compability and preserve the expected behavior of the system.
        cache_size : int, optional
            The size of Clipper's prediction cache in bytes. Default cache size is 32 MiB.

        Raises
        ------
        :py:exc:`clipper.ClipperException`
        """
        try:
            self.cm.start_clipper(query_frontend_image, mgmt_frontend_image,
                                  cache_size)
            while True:
                try:
                    url = "http://{host}/metrics".format(
                        host=self.cm.get_query_addr())
                    requests.get(url, timeout=5)
                    break
                except RequestException as e:
                    logger.info("Clipper still initializing.")
                    time.sleep(1)
            logger.info("Clipper is running")
            self.connected = True
        except ClipperException as e:
            logger.warning("Error starting Clipper: {}".format(e.msg))
            raise e

    def connect(self):
        """Connect to a running Clipper cluster."""

        self.cm.connect()
        self.connected = True
        logger.info("Successfully connected to Clipper cluster at {}".format(
            self.cm.get_query_addr()))

    def register_application(self, name, input_type, default_output,
                             slo_micros):
        # TODO(crankshaw): Add links to user guide section on input types once user guide is
        # written:
        # "See the `User Guide <http://clipper.ai/user_guide/#input-types>`_ for more details
        # on picking the right input type for your application."
        """Register a new application with Clipper.

        An application in Clipper corresponds to a named REST endpoint that can be used to request
        predictions. This command will attempt to create a new endpoint with the provided name.
        Application names must be unique. This command will fail if an application with the provided
        name already exists.

        Parameters
        ----------
        name : str
            The unique name of the application.
        input_type : str
            The type of the request data this endpoint can process. Input type can be
            one of "integers", "floats", "doubles", "bytes", or "strings".
        default_output : str
            The default output for the application. The default output will be returned whenever
            an application is unable to receive a response from a model within the specified
            query latency SLO (service level objective). The reason the default output was returned
            is always provided as part of the prediction response object.
        slo_micros : int
            The query latency objective for the application in microseconds.
            This is the processing latency between Clipper receiving a request
            and sending a response. It does not account for network latencies
            before a request is received or after a response is sent.
            If Clipper cannot process a query within the latency objective,
            the default output is returned. Therefore, it is recommended that
            the SLO not be set aggressively low unless absolutely necessary.
            100000 (100ms) is a good starting value, but the optimal latency objective
            will vary depending on the application.

        Raises
        ------
        :py:exc:`clipper.UnconnectedException`
        :py:exc:`clipper.ClipperException`
        """
        if not self.connected:
            raise UnconnectedException()
        url = "http://{host}/admin/add_app".format(
            host=self.cm.get_admin_addr())
        req_json = json.dumps({
            "name": name,
            "input_type": input_type,
            "default_output": default_output,
            "latency_slo_micros": slo_micros
        })
        headers = {'Content-type': 'application/json'}
        r = requests.post(url, headers=headers, data=req_json)
        logger.debug(r.text)
        if r.status_code != requests.codes.ok:
            msg = "Received error status code: {code} and message: {msg}".format(
                code=r.status_code, msg=r.text)
            logger.error(msg)
            raise ClipperException(msg)
        else:
            logger.info("Application {app} was successfully registered".format(
                app=name))

    def link_model_to_app(self, app_name, model_name):
        """Routes requests from the specified app to be evaluted by the specified model.

        Parameters
        ----------
        app_name : str
            The name of the application
        model_name : str
            The name of the model to link to the application

        Raises
        ------
        :py:exc:`clipper.UnconnectedException`
        :py:exc:`clipper.ClipperException`

        Note
        -----
        Both the specified model and application must be registered with Clipper, and they
        must have the same input type. If the application has previously been linked to a different
        model, this command will fail.
        """
        if not self.connected:
            raise UnconnectedException()

        url = "http://{host}/admin/add_model_links".format(
            host=self.cm.get_admin_addr())
        req_json = json.dumps({
            "app_name": app_name,
            "model_names": [model_name]
        })
        headers = {'Content-type': 'application/json'}
        r = requests.post(url, headers=headers, data=req_json)
        logger.debug(r.text)
        if r.status_code != requests.codes.ok:
            msg = "Received error status code: {code} and message: {msg}".format(
                code=r.status_code, msg=r.text)
            logger.error(msg)
            raise ClipperException(msg)
        else:
            logger.info(
                "Model {model} is now linked to application {app}".format(
                    model=model_name, app=app_name))

    def build_and_deploy_model(self,
                               name,
                               version,
                               input_type,
                               model_data_path,
                               base_image,
                               labels=None,
                               container_registry=None,
                               num_replicas=1,
                               batch_size=-1):
        """Build a new model container Docker image with the provided data and deploy it as
        a model to Clipper.

        This method does two things.

        1. Builds a new Docker image from the provided base image with the local directory specified by
        ``model_data_path`` copied into the image by calling
        :py:meth:`clipper_admin.ClipperConnection.build_model`.

        2. Registers and deploys a model with the specified metadata using the newly built
        image by calling :py:meth:`clipper_admin.ClipperConnection.deploy_model`.

        Parameters
        ----------
        name : str
            The name of the deployed model
        version : str
            The version to assign this model. Versions must be unique on a per-model
            basis, but may be re-used across different models.
        input_type : str
            The type of the request data this endpoint can process. Input type can be
            one of "integers", "floats", "doubles", "bytes", or "strings". See the
            `User Guide <http://clipper.ai/user_guide/#input-types>`_ for more details
            on picking the right input type for your application.
        model_data_path : str
            A path to a local directory. The contents of this directory will be recursively copied into the
            Docker container.
        base_image : str
            The base Docker image to build the new model image from. This
            image should contain all code necessary to run a Clipper model
            container RPC client.
        labels : list(str), optional
            A list of strings annotating the model. These are ignored by Clipper
            and used purely for user annotations.
        container_registry : str, optional
            The Docker container registry to push the freshly built model to. Note
            that if you are running Clipper on Kubernetes, this registry must be accesible
            to the Kubernetes cluster in order to fetch the container from the registry.
        num_replicas : int, optional
            The number of replicas of the model to create. The number of replicas
            for a model can be changed at any time with
            :py:meth:`clipper.ClipperConnection.set_num_replicas`.
        batch_size : int, optional
<<<<<<< HEAD
            The user-defined query batch size for the model. Replicas of the model will attempt to process at most
            `batch_size` queries simultaneously. They may process smaller  batches if `batch_size` queries are not
            immediately available.
=======
            The user-defined query batch size for the model. Replicas of the model will attempt
            to process at most `batch_size` queries simultaneously. They may process smaller 
            batches if `batch_size` queries are not immediately available.
>>>>>>> 5e9cd656
            If the default value of -1 is used, Clipper will adaptively calculate the batch size for individual
            replicas of this model.
        Raises
        ------
        :py:exc:`clipper.UnconnectedException`
        :py:exc:`clipper.ClipperException`
        """

        if not self.connected:
            raise UnconnectedException()
        image = self.build_model(name, version, model_data_path, base_image,
                                 container_registry)
        self.deploy_model(name, version, input_type, image, labels,
                          num_replicas, batch_size)

    def build_model(self,
                    name,
                    version,
                    model_data_path,
                    base_image,
                    container_registry=None):
        """Build a new model container Docker image with the provided data"

        This method builds a new Docker image from the provided base image with the local directory specified by
        ``model_data_path`` copied into the image. The Dockerfile that gets generated to build the image
        is equivalent to the following::

            FROM <base_image>
            COPY <model_data_path> /model/

        The newly built image is then pushed to the specified container registry. If no container registry
        is specified, the image will be pushed to the default DockerHub registry. Clipper will tag the
        newly built image with the tag [<registry>]/<name>:<version>.

        This method can be called without being connected to a Clipper cluster.

        Parameters
        ----------
        name : str
            The name of the deployed model.
        version : str
            The version to assign this model. Versions must be unique on a per-model
            basis, but may be re-used across different models.
        model_data_path : str
            A path to a local directory. The contents of this directory will be recursively copied into the
            Docker container.
        base_image : str
            The base Docker image to build the new model image from. This
            image should contain all code necessary to run a Clipper model
            container RPC client.
        container_registry : str, optional
            The Docker container registry to push the freshly built model to. Note
            that if you are running Clipper on Kubernetes, this registry must be accesible
            to the Kubernetes cluster in order to fetch the container from the registry.
        Returns
        -------
        str :
            The fully specified tag of the newly built image. This will include the
            container registry if specified.

        Raises
        ------
        :py:exc:`clipper.ClipperException`

        Note
        ----
        Both the model name and version must be valid DNS-1123 subdomains. Each must consist of
        lower case alphanumeric characters, '-' or '.', and must start and end with an alphanumeric
        character (e.g. 'example.com', regex used for validation is
        '[a-z0-9]([-a-z0-9]*[a-z0-9])?\Z'.
        """

        version = str(version)

        _validate_versioned_model_name(name, version)

        with tempfile.NamedTemporaryFile(
                mode="w+b", suffix="tar") as context_file:
            # Create build context tarfile
            with tarfile.TarFile(
                    fileobj=context_file, mode="w") as context_tar:
                context_tar.add(model_data_path)
                # From https://stackoverflow.com/a/740854/814642
                df_contents = six.StringIO(
                    "FROM {container_name}\nCOPY {data_path} /model/\n".format(
                        container_name=base_image, data_path=model_data_path))
                df_tarinfo = tarfile.TarInfo('Dockerfile')
                df_contents.seek(0, os.SEEK_END)
                df_tarinfo.size = df_contents.tell()
                df_contents.seek(0)
                context_tar.addfile(df_tarinfo, df_contents)
            # Exit Tarfile context manager to finish the tar file
            # Seek back to beginning of file for reading
            context_file.seek(0)
            image = "{name}:{version}".format(name=name, version=version)
            if container_registry is not None:
                image = "{reg}/{image}".format(
                    reg=container_registry, image=image)
            docker_client = docker.from_env()
            logger.info(
                "Building model Docker image with model data from {}".format(
                    model_data_path))
            docker_client.images.build(
                fileobj=context_file, custom_context=True, tag=image)

        logger.info("Pushing model Docker image to {}".format(image))
        docker_client.images.push(repository=image)
        return image

    def deploy_model(self,
                     name,
                     version,
                     input_type,
                     image,
                     labels=None,
                     num_replicas=1,
                     batch_size=-1):
        """Deploys the model in the provided Docker image to Clipper.

        Deploying a model to Clipper does a few things.

        1. It starts a set of Docker model containers running the model packaged
        in the ``image`` Docker image. The number of containers it will start is dictated
        by the ``num_replicas`` argument, but the way that these containers get started
        depends on your choice of ``ContainerManager`` implementation.

        2. It registers the model and version with Clipper and sets the current version of the
        model to this version by internally calling :py:meth:`clipper_admin.ClipperConnection.register_model`.

        Notes
        -----
        If you want to deploy a model in some other way (e.g. a model that cannot run in a Docker container for
        some reason), you can start the model manually or with an external tool and call ``register_model`` directly.

        Parameters
        ----------
        name : str
            The name of the deployed model
        version : str
            The version to assign this model. Versions must be unique on a per-model
            basis, but may be re-used across different models.
        input_type : str
            The type of the request data this endpoint can process. Input type can be
            one of "integers", "floats", "doubles", "bytes", or "strings". See the
            `User Guide <http://clipper.ai/user_guide/#input-types>`_ for more details
            on picking the right input type for your application.
        image : str
             The fully specified Docker image to deploy. If using a custom
             registry, the registry name must be prepended to the image. For example,
             if your Docker image is stored in the quay.io registry, you should specify
             the image argument as
             "quay.io/my_namespace/image_name:tag". The image name and tag are independent of
             the ``name`` and ``version`` arguments, and can be set to whatever you want.
        labels : list(str), optional
            A list of strings annotating the model. These are ignored by Clipper
            and used purely for user annotations.
        num_replicas : int, optional
            The number of replicas of the model to create. The number of replicas
            for a model can be changed at any time with
            :py:meth:`clipper.ClipperConnection.set_num_replicas`.
        batch_size : int, optional
<<<<<<< HEAD
            The user-defined query batch size for the model. Replicas of the model will attempt to process at most
            `batch_size` queries simultaneously. They may process smaller  batches if `batch_size` queries are not
            immediately available.
=======
            The user-defined query batch size for the model. Replicas of the model will attempt
            to process at most `batch_size` queries simultaneously. They may process smaller 
            batches if `batch_size` queries are not immediately available.
>>>>>>> 5e9cd656
            If the default value of -1 is used, Clipper will adaptively calculate the batch size for individual
            replicas of this model.

        Raises
        ------
        :py:exc:`clipper.UnconnectedException`
        :py:exc:`clipper.ClipperException`

        Note
        ----
        Both the model name and version must be valid DNS-1123 subdomains. Each must consist of
        lower case alphanumeric characters, '-' or '.', and must start and end with an alphanumeric
        character (e.g. 'example.com', regex used for validation is
        '[a-z0-9]([-a-z0-9]*[a-z0-9])?\Z'.
        """
        if not self.connected:
            raise UnconnectedException()
        version = str(version)
        _validate_versioned_model_name(name, version)
        self.cm.deploy_model(
            name=name,
            version=version,
            input_type=input_type,
            image=image,
            num_replicas=num_replicas)
        self.register_model(
            name,
            version,
            input_type,
            image=image,
            labels=labels,
            batch_size=batch_size)
        logger.info("Done deploying model {name}:{version}.".format(
            name=name, version=version))

    def register_model(self,
                       name,
                       version,
                       input_type,
                       image=None,
                       labels=None,
                       batch_size=-1):
        """Registers a new model version with Clipper.

        This method does not launch any model containers, it only registers the model description
        (metadata such as name, version, and input type) with Clipper. A model must be registered
        with Clipper before it can be linked to an application.

        You should rarely have to use this method directly. Using one the Clipper deployer
        methods in :py:mod:`clipper_admin.deployers` or calling ``build_and_deploy_model`` or
        ``deploy_model`` will automatically register your model with Clipper.

        Parameters
        ----------
        name : str
            The name of the deployed model
        version : str
            The version to assign this model. Versions must be unique on a per-model
            basis, but may be re-used across different models.
        input_type : str
            The type of the request data this endpoint can process. Input type can be
            one of "integers", "floats", "doubles", "bytes", or "strings". See the
            `User Guide <http://clipper.ai/user_guide/#input-types>`_ for more details
            on picking the right input type for your application.
        image : str, optional
            A docker image name. If provided, the image will be recorded as part of the
            model descrtipin in Clipper when registering the model but this method will
            make no attempt to launch any containers with this image.
        labels : list(str), optional
            A list of strings annotating the model. These are ignored by Clipper
            and used purely for user annotations.
        batch_size : int, optional
<<<<<<< HEAD
            The user-defined query batch size for the model. Replicas of the model will attempt to process at most
            `batch_size` queries simultaneously. They may process smaller  batches if `batch_size` queries are not
            immediately available.
=======
            The user-defined query batch size for the model. Replicas of the model will attempt
            to process at most `batch_size` queries simultaneously. They may process smaller 
            batches if `batch_size` queries are not immediately available.
>>>>>>> 5e9cd656
            If the default value of -1 is used, Clipper will adaptively calculate the batch size for individual
            replicas of this model.

        Raises
        ------
        :py:exc:`clipper.UnconnectedException`
        :py:exc:`clipper.ClipperException`
        """

        if not self.connected:
            raise UnconnectedException()
        version = str(version)
        url = "http://{host}/admin/add_model".format(
            host=self.cm.get_admin_addr())
        if image is None:
            image = CONTAINERLESS_MODEL_IMAGE
        if labels is None:
            labels = DEFAULT_LABEL
        req_json = json.dumps({
            "model_name": name,
            "model_version": version,
            "labels": labels,
            "input_type": input_type,
            "container_name": image,
            "model_data_path": "DEPRECATED",
            "batch_size": batch_size
        })

        headers = {'Content-type': 'application/json'}
        logger.debug(req_json)
        r = requests.post(url, headers=headers, data=req_json)
        logger.debug(r.text)
        if r.status_code != requests.codes.ok:
            msg = "Received error status code: {code} and message: {msg}".format(
                code=r.status_code, msg=r.text)
            logger.error(msg)
            raise ClipperException(msg)
        else:
            logger.info(
                "Successfully registered model {name}:{version}".format(
                    name=name, version=version))

    def get_current_model_version(self, name):
        """Get the current model version for the specified model.

        Parameters
        ----------
        name : str
            The name of the model

        Returns
        -------
        str
            The current model version

        Raises
        ------
        :py:exc:`clipper.UnconnectedException`
        :py:exc:`clipper.ClipperException`

        """
        if not self.connected:
            raise UnconnectedException()
        version = None
        model_info = self.get_all_models(verbose=True)
        for m in model_info:
            if m["model_name"] == name and m["is_current_version"]:
                version = m["model_version"]
                break
        if version is None:
            raise ClipperException(
                "No versions of model {} registered with Clipper".format(name))
        return version

    def get_num_replicas(self, name, version=None):
        """Gets the current number of model container replicas for a model.

        Parameters
        ----------
        name : str
            The name of the model
        version : str, optional
            The version of the model. If no version is provided,
            the currently deployed version will be used.

        Returns
        -------
        int
            The number of active replicas

        Raises
        ------
        :py:exc:`clipper.UnconnectedException`
        :py:exc:`clipper.ClipperException`
        """
        if not self.connected:
            raise UnconnectedException()
        if version is None:
            version = self.get_current_model_version(name)
        else:
            version = str(version)
        return self.cm.get_num_replicas(name, version)

    def set_num_replicas(self, name, num_replicas, version=None):
        """Sets the total number of active replicas for a model.

        If there are more than the current number of replicas
        currently allocated, this will remove replicas. If there are
        less, this will add replicas.

        Parameters
        ----------
        name : str
            The name of the model
        version : str, optional
            The version of the model. If no version is provided,
            the currently deployed version will be used.
        num_replicas : int, optional
            The desired number of replicas.

        Raises
        ------
        :py:exc:`clipper.UnconnectedException`
        :py:exc:`clipper.ClipperException`
        """
        if not self.connected:
            raise UnconnectedException()
        if version is None:
            version = self.get_current_model_version(name)
        else:
            version = str(version)
        model_data = self.get_model_info(name, version)
        if model_data is not None:
            input_type = model_data["input_type"]
            image = model_data["container_name"]
            if image != CONTAINERLESS_MODEL_IMAGE:
                self.cm.set_num_replicas(name, version, input_type, image,
                                         num_replicas)
            else:
                msg = ("Cannot resize the replica set for containerless model "
                       "{name}:{version}").format(
                           name=name, version=version)
                logger.error(msg)
                raise ClipperException(msg)
        else:
            msg = "Cannot add container for non-registered model {name}:{version}".format(
                name=name, version=version)
            logger.error(msg)
            raise ClipperException(msg)

    def get_all_apps(self, verbose=False):
        """Gets information about all applications registered with Clipper.

        Parameters
        ----------
        verbose : bool
            If set to False, the returned list contains the apps' names.
            If set to True, the list contains application info dictionaries.
            These dictionaries have the same attribute name-value pairs that were
            provided to :py:meth:`clipper_admin.ClipperConnection.register_application`.

        Returns
        -------
        list
            Returns a list of information about all apps registered to Clipper.
            If no apps are registered with Clipper, an empty list is returned.

        Raises
        ------
        :py:exc:`clipper.UnconnectedException`
        :py:exc:`clipper.ClipperException`
        """

        if not self.connected:
            raise UnconnectedException()
        url = "http://{host}/admin/get_all_applications".format(
            host=self.cm.get_admin_addr())
        req_json = json.dumps({"verbose": verbose})
        headers = {'Content-type': 'application/json'}
        r = requests.post(url, headers=headers, data=req_json)
        logger.debug(r.text)

        if r.status_code == requests.codes.ok:
            return r.json()
        else:
            msg = "Received error status code: {code} and message: {msg}".format(
                code=r.status_code, msg=r.text)
            logger.error(msg)
            raise ClipperException(msg)

    def get_app_info(self, name):
        """Gets detailed information about a registered application.

        Parameters
        ----------
        name : str
            The name of the application to look up

        Returns
        -------
        dict
            Returns a dictionary with the specified application's info. This
            will contain the attribute name-value pairs that were provided to
            :py:meth:`clipper_admin.ClipperConnection.register_application`.
            If no application with name ``name`` is
            registered with Clipper, None is returned.

        Raises
        ------
        :py:exc:`clipper.UnconnectedException`
        """
        if not self.connected:
            raise UnconnectedException()
        url = "http://{host}/admin/get_application".format(
            host=self.cm.get_admin_addr())
        req_json = json.dumps({"name": name})
        headers = {'Content-type': 'application/json'}
        r = requests.post(url, headers=headers, data=req_json)
        logger.debug(r.text)

        if r.status_code == requests.codes.ok:
            app_info = r.json()
            if len(app_info) == 0:
                logger.warning(
                    "Application {} is not registered with Clipper".format(
                        name))
                return None
            return app_info
        else:
            msg = "Received error status code: {code} and message: {msg}".format(
                code=r.status_code, msg=r.text)
            logger.error(msg)
            raise ClipperException(msg)

    def get_linked_models(self, app_name):
        """Retrieves the models linked to the specified application.

        Parameters
        ----------
        app_name : str
            The name of the application

        Returns
        -------
        list
            Returns a list of the names of models linked to the app.
            If no models are linked to the specified app, None is returned.

        Raises
        ------
        :py:exc:`clipper.UnconnectedException`
        :py:exc:`clipper.ClipperException`
        """

        if not self.connected:
            raise UnconnectedException()
        url = "http://{host}/admin/get_linked_models".format(
            host=self.cm.get_admin_addr())
        req_json = json.dumps({"app_name": app_name})
        headers = {'Content-type': 'application/json'}
        r = requests.post(url, headers=headers, data=req_json)
        logger.debug(r.text)
        if r.status_code == requests.codes.ok:
            return r.json()
        else:
            msg = "Received error status code: {code} and message: {msg}".format(
                code=r.status_code, msg=r.text)
            logger.error(msg)
            raise ClipperException(msg)

    def get_all_models(self, verbose=False):
        """Gets information about all models registered with Clipper.

        Parameters
        ----------
        verbose : bool
            If set to False, the returned list contains the models' names.
            If set to True, the list contains model info dictionaries.

        Returns
        -------
        list
            Returns a list of information about all apps registered to Clipper.
            If no models are registered with Clipper, an empty list is returned.

        Raises
        ------
        :py:exc:`clipper.UnconnectedException`
        :py:exc:`clipper.ClipperException`
        """
        if not self.connected:
            raise UnconnectedException()
        url = "http://{host}/admin/get_all_models".format(
            host=self.cm.get_admin_addr())
        req_json = json.dumps({"verbose": verbose})
        headers = {'Content-type': 'application/json'}
        r = requests.post(url, headers=headers, data=req_json)
        logger.debug(r.text)

        if r.status_code == requests.codes.ok:
            return r.json()
        else:
            msg = "Received error status code: {code} and message: {msg}".format(
                code=r.status_code, msg=r.text)
            logger.error(msg)
            raise ClipperException(msg)

    def get_model_info(self, name, version):
        """Gets detailed information about a registered model.

        Parameters
        ----------
        model_name : str
            The name of the model to look up
        model_version : int
            The version of the model to look up

        Returns
        -------
        dict
            Returns a dictionary with the specified model's info.
            If no model with name `model_name@model_version` is
            registered with Clipper, None is returned.

        Raises
        ------
        :py:exc:`clipper.UnconnectedException`
        :py:exc:`clipper.ClipperException`
        """
        if not self.connected:
            raise UnconnectedException()
        version = str(version)
        url = "http://{host}/admin/get_model".format(
            host=self.cm.get_admin_addr())
        req_json = json.dumps({"model_name": name, "model_version": version})
        headers = {'Content-type': 'application/json'}
        r = requests.post(url, headers=headers, data=req_json)
        logger.debug(r.text)

        if r.status_code == requests.codes.ok:
            model_info = r.json()
            if len(model_info) == 0:
                logger.warning(
                    "Model {name}:{version} is not registered with Clipper.".
                    format(name=name, version=version))
                return None
            return model_info
        else:
            msg = "Received error status code: {code} and message: {msg}".format(
                code=r.status_code, msg=r.text)
            logger.error(msg)
            raise ClipperException(msg)

    def get_all_model_replicas(self, verbose=False):
        """Gets information about all model containers registered with Clipper.

        Parameters
        ----------
        verbose : bool
            If set to False, the returned list contains the apps' names.
            If set to True, the list contains container info dictionaries.

        Returns
        -------
        list
            Returns a list of information about all model containers known to Clipper.
            If no containers are registered with Clipper, an empty list is returned.

        Raises
        ------
        :py:exc:`clipper.UnconnectedException`
        :py:exc:`clipper.ClipperException`
        """
        if not self.connected:
            raise UnconnectedException()
        url = "http://{host}/admin/get_all_containers".format(
            host=self.cm.get_admin_addr())
        req_json = json.dumps({"verbose": verbose})
        headers = {'Content-type': 'application/json'}
        r = requests.post(url, headers=headers, data=req_json)
        logger.debug(r.text)
        if r.status_code == requests.codes.ok:
            return r.json()
        else:
            msg = "Received error status code: {code} and message: {msg}".format(
                code=r.status_code, msg=r.text)
            logger.error(msg)
            raise ClipperException(msg)

    def get_model_replica_info(self, name, version, replica_id):
        """Gets detailed information about a registered container.

        Parameters
        ----------
        name : str
            The name of the container to look up
        version : int
            The version of the container to look up
        replica_id : int
            The container replica to look up

        Returns
        -------
        dict
            A dictionary with the specified container's info.
            If no corresponding container is registered with Clipper, None is returned.

        Raises
        ------
        :py:exc:`clipper.UnconnectedException`
        :py:exc:`clipper.ClipperException`
        """
        if not self.connected:
            raise UnconnectedException()
        version = str(version)
        url = "http://{host}/admin/get_container".format(
            host=self.cm.get_admin_addr())
        req_json = json.dumps({
            "model_name": name,
            "model_version": version,
            "replica_id": replica_id,
        })
        headers = {'Content-type': 'application/json'}
        r = requests.post(url, headers=headers, data=req_json)
        logger.debug(r.text)

        if r.status_code == requests.codes.ok:
            model_rep_info = r.json()
            if len(model_rep_info) == 0:
                logger.warning(
                    "No model replica with ID {rep_id} found for model {name}:{version}".
                    format(rep_id=replica_id, name=name, version=version))
                return None
            return model_rep_info
        else:
            msg = "Received error status code: {code} and message: {msg}".format(
                code=r.status_code, msg=r.text)
            logger.error(msg)
            raise ClipperException(msg)

    def get_clipper_logs(self, logging_dir="clipper_logs/"):
        """Download the logs from all Clipper docker containers.

        Parameters
        ----------
        logging_dir : str, optional
            The directory to save the downloaded logs. If the directory does not
            exist, it will be created.

        Raises
        ------
        :py:exc:`clipper.UnconnectedException`

        """
        if not self.connected:
            raise UnconnectedException()
        return self.cm.get_logs(logging_dir)

    def inspect_instance(self):
        """Fetches performance metrics from the running Clipper cluster.

        Returns
        -------
        str
            The JSON string containing the current set of metrics
            for this instance. On error, the string will be an error message
            (not JSON formatted).

        Raises
        ------
        :py:exc:`clipper.UnconnectedException`
        :py:exc:`clipper.ClipperException`
        """
        if not self.connected:
            raise UnconnectedException()
        url = "http://{host}/metrics".format(host=self.cm.get_query_addr())
        r = requests.get(url)
        logger.debug(r.text)
        if r.status_code == requests.codes.ok:
            return r.json()
        else:
            msg = "Received error status code: {code} and message: {msg}".format(
                code=r.status_code, msg=r.text)
            logger.error(msg)
            raise ClipperException(msg)

    def set_model_version(self, name, version, num_replicas=None):
        """Changes the current model version to "model_version".

        This method can be used to perform model roll-back and roll-forward. The
        version can be set to any previously deployed version of the model.

        Parameters
        ----------
        name : str
            The name of the model
        version : str | obj with __str__ representation
            The version of the model. Note that `version`
            must be a model version that has already been deployed.
        num_replicas : int
            The number of new containers to start with the newly
            selected model version.

        Raises
        ------
        :py:exc:`clipper.UnconnectedException`
        :py:exc:`clipper.ClipperException`

        Note
        -----
        Model versions automatically get updated when
        py:meth:`clipper_admin.ClipperConnection.deploy_model()` is called. There is no need to
        manually update the version after deploying a new model.
        """
        if not self.connected:
            raise UnconnectedException()
        version = str(version)
        url = "http://{host}/admin/set_model_version".format(
            host=self.cm.get_admin_addr())
        req_json = json.dumps({"model_name": name, "model_version": version})
        headers = {'Content-type': 'application/json'}
        r = requests.post(url, headers=headers, data=req_json)
        logger.debug(r.text)
        if r.status_code != requests.codes.ok:
            msg = "Received error status code: {code} and message: {msg}".format(
                code=r.status_code, msg=r.text)
            logger.error(msg)
            raise ClipperException(msg)

        if num_replicas is not None:
            self.set_num_replicas(name, num_replicas, version)

    def get_query_addr(self):
        """Get the IP address at which the query frontend can be reached request predictions.

        Returns
        -------
        str
            The address as an IP address or hostname.

        Raises
        ------
        :py:exc:`clipper.UnconnectedException`
            versions. All replicas for each version of each model will be stopped.
        """

        if not self.connected:
            raise UnconnectedException()
        return self.cm.get_query_addr()

    def stop_models(self, model_names):
        """Stops all versions of the specified models.

        This is a convenience method to avoid the need to explicitly list all versions
        of a model when calling :py:meth:`clipper_admin.ClipperConnection.stop_versioned_models`.

        Parameters
        ----------
        model_names : list(str)
            A list of model names. All replicas of all versions of each model specified in the list
            will be stopped.

        Raises
        ------
        :py:exc:`clipper.UnconnectedException`
            versions. All replicas for each version of each model will be stopped.
        """
        if not self.connected:
            raise UnconnectedException()
        model_info = self.get_all_models(verbose=True)
        model_dict = {}
        for m in model_info:
            if m["model_name"] in model_names:
                if m["model_name"] in model_dict:
                    model_dict[m["model_name"]].append(m["model_version"])
                else:
                    model_dict[m["model_name"]] = [m["model_version"]]
        self.cm.stop_models(model_dict)
        pp = pprint.PrettyPrinter(indent=4)
        logger.info(
            "Stopped all containers for these models and versions:\n{}".format(
                pp.pformat(model_dict)))

    def stop_versioned_models(self, model_versions_dict):
        """Stops the specified versions of the specified models.

        Parameters
        ----------
        model_versions_dict : dict(str, list(str))
            For each entry in the dict, the key is a model name and the value is a list of model

        Raises
        ------
        :py:exc:`clipper.UnconnectedException`
            versions. All replicas for each version of each model will be stopped.

        Note
        ----
        This method will stop the currently deployed versions of models if you specify them. You
        almost certainly want to use one of the other stop_* methods. Use with caution.
        """
        if not self.connected:
            raise UnconnectedException()
        self.cm.stop_models(model_versions_dict)
        pp = pprint.PrettyPrinter(indent=4)
        logger.info(
            "Stopped all containers for these models and versions:\n{}".format(
                pp.pformat(model_versions_dict)))

    def stop_inactive_model_versions(self, model_names):
        """Stops all model containers serving stale versions of the specified models.

        For example, if you have deployed versions 1, 2, and 3 of model "music_recommender"
        and version 3 is the current version::

            clipper_conn.stop_inactive_model_versions(["music_recommender"])

        will stop any containers serving versions 1 and 2 but will leave containers serving
        version 3 untouched.

        Parameters
        ----------
        model_names : list(str)
            The names of the models whose old containers you want to stop.

        Raises
        ------
        :py:exc:`clipper.UnconnectedException`
        """
        if not self.connected:
            raise UnconnectedException()
        model_info = self.get_all_models(verbose=True)
        model_dict = {}
        for m in model_info:
            if m["model_name"] in model_names and not m["is_current_version"]:
                if m["model_name"] in model_dict:
                    model_dict[m["model_name"]].append(m["model_version"])
                else:
                    model_dict[m["model_name"]] = [m["model_version"]]
        self.cm.stop_models(model_dict)
        pp = pprint.PrettyPrinter(indent=4)
        logger.info(
            "Stopped all containers for these models and versions:\n{}".format(
                pp.pformat(model_dict)))

    def stop_all_model_containers(self):
        """Stops all model containers started via Clipper admin commands.

        This method can be used to clean up leftover Clipper model containers even if the
        Clipper management frontend or Redis has crashed. It can also be called without calling
        ``connect`` first.
        """
        self.cm.stop_all_model_containers()
        logger.info("Stopped all Clipper model containers")

    def stop_all(self):
        """Stops all processes that were started via Clipper admin commands.

        This includes the query and management frontend Docker containers and all model containers.
        If you started Redis independently, this will not affect Redis. It can also be called without calling
        ``connect`` first.
        """
        self.cm.stop_all()
        logger.info("Stopped all Clipper cluster and all model containers")<|MERGE_RESOLUTION|>--- conflicted
+++ resolved
@@ -281,15 +281,9 @@
             for a model can be changed at any time with
             :py:meth:`clipper.ClipperConnection.set_num_replicas`.
         batch_size : int, optional
-<<<<<<< HEAD
             The user-defined query batch size for the model. Replicas of the model will attempt to process at most
             `batch_size` queries simultaneously. They may process smaller  batches if `batch_size` queries are not
             immediately available.
-=======
-            The user-defined query batch size for the model. Replicas of the model will attempt
-            to process at most `batch_size` queries simultaneously. They may process smaller 
-            batches if `batch_size` queries are not immediately available.
->>>>>>> 5e9cd656
             If the default value of -1 is used, Clipper will adaptively calculate the batch size for individual
             replicas of this model.
         Raises
@@ -451,15 +445,9 @@
             for a model can be changed at any time with
             :py:meth:`clipper.ClipperConnection.set_num_replicas`.
         batch_size : int, optional
-<<<<<<< HEAD
             The user-defined query batch size for the model. Replicas of the model will attempt to process at most
             `batch_size` queries simultaneously. They may process smaller  batches if `batch_size` queries are not
             immediately available.
-=======
-            The user-defined query batch size for the model. Replicas of the model will attempt
-            to process at most `batch_size` queries simultaneously. They may process smaller 
-            batches if `batch_size` queries are not immediately available.
->>>>>>> 5e9cd656
             If the default value of -1 is used, Clipper will adaptively calculate the batch size for individual
             replicas of this model.
 
@@ -532,15 +520,9 @@
             A list of strings annotating the model. These are ignored by Clipper
             and used purely for user annotations.
         batch_size : int, optional
-<<<<<<< HEAD
             The user-defined query batch size for the model. Replicas of the model will attempt to process at most
             `batch_size` queries simultaneously. They may process smaller  batches if `batch_size` queries are not
             immediately available.
-=======
-            The user-defined query batch size for the model. Replicas of the model will attempt
-            to process at most `batch_size` queries simultaneously. They may process smaller 
-            batches if `batch_size` queries are not immediately available.
->>>>>>> 5e9cd656
             If the default value of -1 is used, Clipper will adaptively calculate the batch size for individual
             replicas of this model.
 
