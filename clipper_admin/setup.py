from setuptools import setup
import os

with open('README.rst') as f:
    readme = f.read()

with open('LICENSE.txt') as f:
    license = f.read()

with open(os.path.abspath("clipper_admin/VERSION.txt"), "r") as fp:
    version = fp.read().strip()

setup(
    name='clipper_admin',
    version=version,
    description='Admin commands for the Clipper prediction-serving system',
    long_description=readme,
    maintainer='Dan Crankshaw',
    maintainer_email='crankshaw@cs.berkeley.edu',
    url='http://clipper.ai',
    license=license,
    packages=[
        "clipper_admin", "clipper_admin.docker", "clipper_admin.kubernetes",
        "clipper_admin.deployers", "clipper_admin.metrics"
    ],
    package_data={'clipper_admin': ['*.txt', '*/*.yaml']},
    keywords=['clipper', 'prediction', 'model', 'management'],
    install_requires=[
<<<<<<< HEAD
        'requests', 'numpy', 'subprocess32; python_version<"3"', 'pyyaml',
        'docker', 'kubernetes', 'prometheus_client', 'cloudpickle>=0.5',
        'enum34; python_version<"3.4"', 'redis', 'psutil', 'jsonschema'
=======
        'requests', 'subprocess32', 'pyyaml', 'docker', 'kubernetes>=6.0.0',
        'prometheus_client', 'six', 'cloudpickle>=0.5.2', 'redis', 'enum34',
        'psutil', 'jsonschema'
>>>>>>> 9c4e4fa3
    ],
    extras_require={
        'PySpark': ['pyspark'],
        'TensorFlow': ['tensorflow'],
    })<|MERGE_RESOLUTION|>--- conflicted
+++ resolved
@@ -26,15 +26,9 @@
     package_data={'clipper_admin': ['*.txt', '*/*.yaml']},
     keywords=['clipper', 'prediction', 'model', 'management'],
     install_requires=[
-<<<<<<< HEAD
         'requests', 'numpy', 'subprocess32; python_version<"3"', 'pyyaml',
-        'docker', 'kubernetes', 'prometheus_client', 'cloudpickle>=0.5',
+        'docker', 'kubernetes>=6.0.0', 'prometheus_client', 'cloudpickle>=0.5',
         'enum34; python_version<"3.4"', 'redis', 'psutil', 'jsonschema'
-=======
-        'requests', 'subprocess32', 'pyyaml', 'docker', 'kubernetes>=6.0.0',
-        'prometheus_client', 'six', 'cloudpickle>=0.5.2', 'redis', 'enum34',
-        'psutil', 'jsonschema'
->>>>>>> 9c4e4fa3
     ],
     extras_require={
         'PySpark': ['pyspark'],
