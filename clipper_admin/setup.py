from setuptools import setup
import os

with open('README.rst') as f:
    readme = f.read()

with open('LICENSE.txt') as f:
    license = f.read()

with open(os.path.abspath("clipper_admin/VERSION.txt"), "r") as fp:
    version = fp.read().strip()

setup(
    name='clipper_admin',
    version=version,
    description='Admin commands for the Clipper prediction-serving system',
    long_description=readme,
    maintainer='Dan Crankshaw',
    maintainer_email='crankshaw@cs.berkeley.edu',
    url='http://clipper.ai',
    license=license,
    packages=[
        "clipper_admin", "clipper_admin.docker", "clipper_admin.kubernetes",
        "clipper_admin.deployers"
    ],
    package_data={'clipper_admin': ['*.txt', '*/*.yaml']},
    keywords=['clipper', 'prediction', 'model', 'management'],
    install_requires=[
<<<<<<< HEAD
        'requests',
        'subprocess32',
        'pyyaml',
        'docker',
        'kubernetes',
        'prometheus_client',
        'six',
=======
        'requests', 'subprocess32', 'pyyaml', 'docker', 'kubernetes', 'six',
        'cloudpickle>=0.5.2'
>>>>>>> d3a32ddb
    ],
    extras_require={
        'PySpark': ['pyspark'],
        'TensorFlow': ['tensorflow'],
    })<|MERGE_RESOLUTION|>--- conflicted
+++ resolved
@@ -26,7 +26,6 @@
     package_data={'clipper_admin': ['*.txt', '*/*.yaml']},
     keywords=['clipper', 'prediction', 'model', 'management'],
     install_requires=[
-<<<<<<< HEAD
         'requests',
         'subprocess32',
         'pyyaml',
@@ -34,10 +33,7 @@
         'kubernetes',
         'prometheus_client',
         'six',
-=======
-        'requests', 'subprocess32', 'pyyaml', 'docker', 'kubernetes', 'six',
         'cloudpickle>=0.5.2'
->>>>>>> d3a32ddb
     ],
     extras_require={
         'PySpark': ['pyspark'],
