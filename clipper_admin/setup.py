--- conflicted
+++ resolved
@@ -24,15 +24,9 @@
     keywords=['clipper', 'prediction', 'model', 'management'],
     install_requires=[
         'requests', 'numpy', 'subprocess32; python_version<"3"', 'pyyaml',
-<<<<<<< HEAD
-        'docker', 'kubernetes>=6.0.0', 'prometheus_client', 'cloudpickle>=0.5',
+        'docker>=3.0', 'kubernetes>=6.0.0', 'prometheus_client', 'cloudpickle>=0.5',
         'enum34; python_version<"3.4"', 'redis', 'psutil', 'jsonschema',
         'jinja2'
-=======
-        'docker>=3.0', 'kubernetes>=6.0.0', 'prometheus_client',
-        'cloudpickle>=0.5', 'enum34; python_version<"3.4"', 'redis', 'psutil',
-        'jsonschema'
->>>>>>> 062b968f
     ],
     extras_require={
         'PySpark': ['pyspark'],
