#!/usr/bin/env bash

# This script builds all the Clipper Docker images and publishes the useful ones to
# Docker Hub (images that we don't publish are things like the unittest image and the
# shared dependency base that don't really make sense to distribute on their own).
# Each image that is built is tagged with two tags:
# + The current Git SHA: <image_name>:git_hash
# + The current version as read from VERSION.txt: <image_name>:version
# For the images that we publish, both tags will be pushed.

# In addition, if we are on a release branch (one that matches the regex "release-*")
# and the version in VERSION.txt is not a release candidate and matches the form
# MAJOR.MINOR.PATCH, we will publish an additional tag MAJOR.MINOR. This allows users
# pin their docker images to the minor version and get updates with new patches
# automatically.


set -e
set -u
set -o pipefail

unset CDPATH
# one-liner from http://stackoverflow.com/a/246128
# Determines absolute path of the directory containing
# the script.
DIR="$( cd "$( dirname "${BASH_SOURCE[0]}" )" && pwd )"

# Let the user start this script from anywhere in the filesystem.
CLIPPER_ROOT=$DIR/..
cd $CLIPPER_ROOT

# Initialize tags
version_tag=$(<VERSION.txt)
sha_tag=`git rev-parse --verify --short HEAD`

######## Utilities for managing versioning ############
# From https://github.com/cloudflare/semver_bash/blob/c1133faf0efe17767b654b213f212c326df73fa3/semver.sh
# LICENSE: 
# Copyright (c) 2013, Ray Bejjani
# All rights reserved.
#
# Redistribution and use in source and binary forms, with or without
# modification, are permitted provided that the following conditions are met: 
#
# 1. Redistributions of source code must retain the above copyright notice, this
#    list of conditions and the following disclaimer. 
# 2. Redistributions in binary form must reproduce the above copyright notice,
#    this list of conditions and the following disclaimer in the documentation
#    and/or other materials provided with the distribution. 
#
# THIS SOFTWARE IS PROVIDED BY THE COPYRIGHT HOLDERS AND CONTRIBUTORS "AS IS" AND
# ANY EXPRESS OR IMPLIED WARRANTIES, INCLUDING, BUT NOT LIMITED TO, THE IMPLIED
# WARRANTIES OF MERCHANTABILITY AND FITNESS FOR A PARTICULAR PURPOSE ARE
# DISCLAIMED. IN NO EVENT SHALL THE COPYRIGHT OWNER OR CONTRIBUTORS BE LIABLE FOR
# ANY DIRECT, INDIRECT, INCIDENTAL, SPECIAL, EXEMPLARY, OR CONSEQUENTIAL DAMAGES
# (INCLUDING, BUT NOT LIMITED TO, PROCUREMENT OF SUBSTITUTE GOODS OR SERVICES;
# LOSS OF USE, DATA, OR PROFITS; OR BUSINESS INTERRUPTION) HOWEVER CAUSED AND
# ON ANY THEORY OF LIABILITY, WHETHER IN CONTRACT, STRICT LIABILITY, OR TORT
# (INCLUDING NEGLIGENCE OR OTHERWISE) ARISING IN ANY WAY OUT OF THE USE OF THIS
# SOFTWARE, EVEN IF ADVISED OF THE POSSIBILITY OF SUCH DAMAGE.
#
# The views and conclusions contained in the software and documentation are those
# of the authors and should not be interpreted as representing official policies, 
# either expressed or implied, of the FreeBSD Project.

function semverParseInto() {
    local RE='[^0-9]*\([0-9]*\)[.]\([0-9]*\)[.]\([0-9]*\)\([0-9A-Za-z-]*\)'
    #MAJOR
    eval $2=`echo $1 | sed -e "s#$RE#\1#"`
    #MINOR
    eval $3=`echo $1 | sed -e "s#$RE#\2#"`
    #MINOR
    eval $4=`echo $1 | sed -e "s#$RE#\3#"`
    #SPECIAL
    eval $5=`echo $1 | sed -e "s#$RE#\4#"`
}

function semverEQ() {
    local MAJOR_A=0
    local MINOR_A=0
    local PATCH_A=0
    local SPECIAL_A=0

    local MAJOR_B=0
    local MINOR_B=0
    local PATCH_B=0
    local SPECIAL_B=0

    semverParseInto $1 MAJOR_A MINOR_A PATCH_A SPECIAL_A
    semverParseInto $2 MAJOR_B MINOR_B PATCH_B SPECIAL_B

    if [ $MAJOR_A -ne $MAJOR_B ]; then
        return 1
    fi

    if [ $MINOR_A -ne $MINOR_B ]; then
        return 1
    fi

    if [ $PATCH_A -ne $PATCH_B ]; then
        return 1
    fi

    if [[ "_$SPECIAL_A" != "_$SPECIAL_B" ]]; then
        return 1
    fi


    return 0

}

function semverLT() {
    local MAJOR_A=0
    local MINOR_A=0
    local PATCH_A=0
    local SPECIAL_A=0

    local MAJOR_B=0
    local MINOR_B=0
    local PATCH_B=0
    local SPECIAL_B=0

    semverParseInto $1 MAJOR_A MINOR_A PATCH_A SPECIAL_A
    semverParseInto $2 MAJOR_B MINOR_B PATCH_B SPECIAL_B

    if [ $MAJOR_A -lt $MAJOR_B ]; then
        return 0
    fi

    if [[ $MAJOR_A -le $MAJOR_B  && $MINOR_A -lt $MINOR_B ]]; then
        return 0
    fi
    
    if [[ $MAJOR_A -le $MAJOR_B  && $MINOR_A -le $MINOR_B && $PATCH_A -lt $PATCH_B ]]; then
        return 0
    fi

    if [[ "_$SPECIAL_A"  == "_" ]] && [[ "_$SPECIAL_B"  == "_" ]] ; then
        return 1
    fi
    if [[ "_$SPECIAL_A"  == "_" ]] && [[ "_$SPECIAL_B"  != "_" ]] ; then
        return 1
    fi
    if [[ "_$SPECIAL_A"  != "_" ]] && [[ "_$SPECIAL_B"  == "_" ]] ; then
        return 0
    fi

    if [[ "_$SPECIAL_A" < "_$SPECIAL_B" ]]; then
        return 0
    fi

    return 1

}

function semverGT() {
    semverEQ $1 $2
    local EQ=$?

    semverLT $1 $2
    local LT=$?

    if [ $EQ -ne 0 ] && [ $LT -ne 0 ]; then
        return 0
    else
        return 1
    fi
}


##############################################################

set_version_tag () {
  if ! [[ "$version_tag" == "develop" ]] ; then
    local MAJOR=0
    local MINOR=0
    local PATCH=0
    local SPECIAL=""
    semverParseInto $version_tag MAJOR MINOR PATCH SPECIAL
    if [[ -z "$SPECIAL"  ]] ; then
      minor_version="$MAJOR.$MINOR"
    else
      echo "special found"
    fi
  fi
}


set_version_tag

namespace="clipper"

# We build images with the SHA tag to try to prevent clobbering other images
# being built from different branches on the same machine. This is particularly
# useful for running these scripts on the Jenkins build cluster.
create_image () {
    local image=$1          # Param: The name of the image to build

    local dockerfile=$2     # the Dockerfile name within the
                            # <clipper_root>/dockerfiles directory

    local public=$3        # Push the built images to Docker Hub under
                            # the clipper namespace. Must have credentials.
                     
    echo "Building $namespace/$image:$sha_tag from file $dockerfile"
    time docker build --build-arg CODE_VERSION=$sha_tag -t $namespace/$image:$sha_tag \
        -f dockerfiles/$dockerfile $CLIPPER_ROOT
    docker tag $namespace/$image:$sha_tag $namespace/$image:$version_tag

    if [ "$publish" = true ] && [ "$public" = true ] ; then
        echo "Publishing $namespace/$image:$sha_tag"
        docker push $namespace/$image:$sha_tag
        echo "Publishing $namespace/$image:$version_tag"
        docker push $namespace/$image:$version_tag

        # If the version is normal versioned release (not develop and not a release candidate),
        # We also tag and publish an image tagged
        # with just the minor version. E.g. if VERSION.txt is "0.2.0", we'll also
        # publish an image tagged with "0.2". This image will be updated to the newest
        # patch version every time we push a patch, but will not be updated for release
        # candidates.
        if ! [[ -z ${minor_version+set} ]] ; then
          docker tag $namespace/$image:$sha_tag $namespace/$image:$minor_version
          echo "Found release version. Publishing $namespace/$image:$minor_version"
          docker push $namespace/$image:$minor_version
        fi
    fi
}


# Build the Clipper Docker images.
build_images () {
    # True and false indicate whether or not to publish the image. We publish public images.
    local private=false
    local public=true

    ########################$$####### WARNING: #################################
    # Some of these images depend on each other prior images. Do not change
    # the order in which the images are built
    ###########################################################################

    # Build Clipper core images
    create_image lib_base ClipperLibBaseDockerfile $private
    create_image query_frontend QueryFrontendDockerfile $public
    create_image management_frontend ManagementFrontendDockerfile $public
    create_image dev ClipperDevDockerfile  $public
    create_image unittests ClipperTestsDockerfile  $private

    # Build containers
    create_image spark-scala-container SparkScalaContainerDockerfile $public
    create_image r-container-base RContainerDockerfile $public

    # First build Python base image
    create_image py-rpc Py2RPCDockerfile $public
    create_image sum-container SumDockerfile  $private
    create_image noop-container NoopDockerfile $public
    create_image python-closure-container PyClosureContainerDockerfile $public
    create_image pyspark-container PySparkContainerDockerfile $public
    create_image tf-container TensorFlowDockerfile $public
    create_image pytorch-container PyTorchContainerDockerfile $public
<<<<<<< HEAD
    #create_image caffe2-onnx-container Caffe2OnnxDockerfile $public
=======
    # See issue #475
    # create_image caffe2-onnx-container Caffe2OnnxDockerfile $public
>>>>>>> 9c4e4fa3
    create_image mxnet-container MXNetContainerDockerfile $public

    # Build Metric Monitor image - no dependency
    create_image frontend-exporter FrontendExporterDockerfile $public
}


usage () {
    cat <<EOF
    usage: build docker_images.sh [--publish]

    Build and optionally publish the Clipper Docker images.

    Options:

    -p, --publish               Publish images to DockerHub
    -h, --help                  Display this message and exit.

$@
EOF
}


if [ "$#" == 0 ]
then
  args="--nopublish"
else
  args=$1
fi

case $args in
    -p | --publish )        publish=true
                            build_images
                            ;;
    -n | --nopublish )      publish=false
                            build_images
                            ;;
    -h | --help )           usage
                            ;;
    * )                     usage
esac<|MERGE_RESOLUTION|>--- conflicted
+++ resolved
@@ -259,12 +259,8 @@
     create_image pyspark-container PySparkContainerDockerfile $public
     create_image tf-container TensorFlowDockerfile $public
     create_image pytorch-container PyTorchContainerDockerfile $public
-<<<<<<< HEAD
-    #create_image caffe2-onnx-container Caffe2OnnxDockerfile $public
-=======
     # See issue #475
     # create_image caffe2-onnx-container Caffe2OnnxDockerfile $public
->>>>>>> 9c4e4fa3
     create_image mxnet-container MXNetContainerDockerfile $public
 
     # Build Metric Monitor image - no dependency
