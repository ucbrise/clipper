--- conflicted
+++ resolved
@@ -259,10 +259,7 @@
     create_image tf_cifar_container TensorFlowCifarDockerfile $public
     create_image tf-container TensorFlowDockerfile $public
     create_image pytorch-container PyTorchContainerDockerfile $public
-<<<<<<< HEAD
-=======
     create_image caffe2-onnx-container Caffe2OnnxDockerfile $public
->>>>>>> f8ce8ec2
     create_image mxnet-container MXNetContainerDockerfile $public
 
     # Build Metric Monitor image - no dependency
