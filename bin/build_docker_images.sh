--- conflicted
+++ resolved
@@ -259,11 +259,8 @@
     create_image tf_cifar_container TensorFlowCifarDockerfile $public
     create_image tf-container TensorFlowDockerfile $public
     create_image pytorch-container PyTorchContainerDockerfile $public
-<<<<<<< HEAD
     create_image caffe2-onnx-container Caffe2OnnxDockerfile $public
-=======
     create_image mxnet-container MXNetContainerDockerfile $public
->>>>>>> 62f8a9da
 
     # Build Metric Monitor image - no dependency
     create_image frontend-exporter FrontendExporterDockerfile $public
