#!/usr/bin/env bash

set -e
set -u
set -o pipefail

function usage {
    cat <<EOF
    usage: run_unittests.sh

    This script is used to run Clipper tests. By default, it will run all possible
    tests

    Options:

    -a, --all                   Run all tests
    -l, --libclipper            Run tests only for libclipper folder.
    -m, --management            Run tests only for management folder.
    -f, --frontend              Run tests only for frontend folder.
    -j, --jvm-container         Run tests only for jvm container folder.
    -c, --cpp-container         Run tests only for the cpp container folder.
    -rc, --r-container          Run tests only for the R container folder.
    -r, --rpc-container         Run tests only for rpc container folder.
    -i, --integration_tests     Run integration tests.
    -h, --help                  Display this message and exit.

$@
EOF
}

function clean_up {
    # Perform program exit housekeeping
    # echo Background jobs: $(jobs -l)
    # echo
    # echo Killing jobs
    echo Exiting unit tests...
    kill $(jobs -p) &> /dev/null
    echo "Cleanup exit code: $?"
    sleep 2
    # echo Remaining background jobs: $(jobs -l)
    exit
}

function randomize_redis_port {
    set +e  # turn of exit on command fail
    REDIS_PORT=$((34256 + RANDOM % 1000))
    lsof -i :$REDIS_PORT &> /dev/null

    if [ $? -eq 0 ]; then # existing port in use found
      while true; do
        REDIS_PORT=$(($REDIS_PORT + RANDOM % 1000))
        lsof -i :$REDIS_PORT &> /dev/null
        if [ $? -eq 1 ]; then  # port not in use
          break
        fi
      done
    fi
    echo "$REDIS_PORT"
}

trap clean_up SIGHUP SIGINT SIGTERM EXIT

unset CDPATH
# one-liner from http://stackoverflow.com/a/246128
# Determines absolute path of the directory containing
# the script.
DIR="$( cd "$( dirname "${BASH_SOURCE[0]}" )" && pwd )"

function set_test_environment {
  # Let the user start this script from anywhere in the filesystem.
  cd $DIR/..
  ./configure
  cd debug
  # make all to make sure all the binaries compile
  make -j2 all unittests
  if ! type "redis-server" &> /dev/null; then
      echo -e "\nERROR:"
      echo -e "\tUnit tests require Redis. Please install redis-server"
      echo -e "\tand make sure it's on your PATH.\n"
      exit 1
  fi

  randomize_redis_port
  set -e # turn back on exit on command fail

  # start Redis on the test port if it's not already running
  redis-server --port $REDIS_PORT &> /dev/null &
}

function run_jvm_container_tests {
  echo "Running JVM container tests..."
  cd $DIR
  cd ../containers/jvm
  mvn test
}

function run_r_container_tests {
  cd $DIR
  cd ../containers/R/tests
  echo "Running R container tests..."
  ./run_tests.sh
}

function run_rpc_container_tests {
  echo "Testing container RPC protocol correctness..."
  cd $DIR
  cd ../containers/test/
  ./test_container_rpc.sh $REDIS_PORT
}

function run_libclipper_tests {
  cd $DIR/../debug
  echo -e "\nRunning libclipper tests\n\n"
  ./src/libclipper/libclippertests --redis_port $REDIS_PORT
}

function run_management_tests {
  cd $DIR/../debug
  echo -e "\nRunning management tests\n\n"
  ./src/management/managementtests --redis_port $REDIS_PORT
}

function run_frontend_tests {
  cd $DIR/../debug
  echo -e "\nRunning frontend tests\n\n"
  ./src/frontends/frontendtests --redis_port $REDIS_PORT
}

function run_integration_tests {
  echo -e "\nRunning integration tests\n\n"
  cd $DIR
  python ../integration-tests/clipper_admin_tests.py
  python ../integration-tests/many_apps_many_models.py 2 3
  python ../integration-tests/deploy_pyspark_models.py
  python ../integration-tests/deploy_pyspark_pipeline_models.py
  python ../integration-tests/deploy_pyspark_sparkml_models.py
  python ../integration-tests/kubernetes_integration_test.py
  python ../integration-tests/kubernetes_multi_frontend.py
  python ../integration-tests/deploy_tensorflow_models.py
  python ../integration-tests/deploy_mxnet_models.py 
  python ../integration-tests/deploy_pytorch_models.py 
  # See issue #475
  # python ../integration-tests/deploy_pytorch_to_caffe2_with_onnx.py
  ../integration-tests/r_integration_test/rclipper_test.sh
  python ../integration-tests/clipper_metric_docker.py 
  python ../integration-tests/clipper_metric_kube.py 
  echo "Exit code: $?"
  echo "GREPTHIS Done running unit tests"
}

function run_all_tests {
  run_libclipper_tests
  redis-cli -p $REDIS_PORT "flushall"
  run_frontend_tests
  redis-cli -p $REDIS_PORT "flushall"
  run_management_tests
  redis-cli -p $REDIS_PORT "flushall"
  run_integration_tests
  redis-cli -p $REDIS_PORT "flushall"
  run_jvm_container_tests
  redis-cli -p $REDIS_PORT "flushall"
  run_r_container_tests
  redis-cli -p $REDIS_PORT "flushall"
  run_rpc_container_tests
  redis-cli -p $REDIS_PORT "flushall"
}

if [ "$#" == 0 ]
then
  args="--all"
else
  args=$1
fi

case $args in
<<<<<<< HEAD
    -a | --all )            set_test_environment
                            run_all_tests
                            ;;
    -l | --libclipper )     set_test_environment
                            run_libclipper_tests
                            ;;
    -m | --management )     set_test_environment
                            run_management_tests
                            ;;
    -f | --frontend )       set_test_environment
                            run_frontend_tests
                            ;;
    -j | --jvm-container )  set_test_environment
                            run_jvm_container_tests
                            ;;
    -rc | --r-container )   set_test_environment
                            run_r_container_tests
                            ;;
    -r | --rpc-container )  set_test_environment
                            run_rpc_container_tests
                            ;;
    -i | --integration_tests ) run_integration_tests
                            ;;
    -h | --help )           usage
                            ;;
    * )                     usage
=======
    -a | --all )                set_test_environment
                                run_all_tests
                                ;;
    -l | --libclipper )         set_test_environment
                                run_libclipper_tests
                                ;;
    -m | --management )         set_test_environment
                                run_management_tests
                                ;;
    -f | --frontend )           set_test_environment
                                run_frontend_tests
                                ;;
    -j | --jvm-container )      set_test_environment
                                run_jvm_container_tests
                                ;;
    -rc | --r-container )       set_test_environment
                                run_r_container_tests
                                ;;
    -r | --rpc-container )      set_test_environment
                                run_rpc_container_tests
                                ;;
    -i | --integration_tests )  set_test_environment
                                run_integration_tests
                                ;;
    -h | --help )               usage
                                ;;
    * )                         usage
>>>>>>> 80c97d27
esac<|MERGE_RESOLUTION|>--- conflicted
+++ resolved
@@ -173,34 +173,6 @@
 fi
 
 case $args in
-<<<<<<< HEAD
-    -a | --all )            set_test_environment
-                            run_all_tests
-                            ;;
-    -l | --libclipper )     set_test_environment
-                            run_libclipper_tests
-                            ;;
-    -m | --management )     set_test_environment
-                            run_management_tests
-                            ;;
-    -f | --frontend )       set_test_environment
-                            run_frontend_tests
-                            ;;
-    -j | --jvm-container )  set_test_environment
-                            run_jvm_container_tests
-                            ;;
-    -rc | --r-container )   set_test_environment
-                            run_r_container_tests
-                            ;;
-    -r | --rpc-container )  set_test_environment
-                            run_rpc_container_tests
-                            ;;
-    -i | --integration_tests ) run_integration_tests
-                            ;;
-    -h | --help )           usage
-                            ;;
-    * )                     usage
-=======
     -a | --all )                set_test_environment
                                 run_all_tests
                                 ;;
@@ -228,5 +200,4 @@
     -h | --help )               usage
                                 ;;
     * )                         usage
->>>>>>> 80c97d27
 esac