--- conflicted
+++ resolved
@@ -318,19 +318,14 @@
 
         self.assertEqual(len(containers), len(mnames[1:]) * len(versions))
 
-<<<<<<< HEAD
+        # Unregister all versions of jimmypage model from Clipper Internal
         self.clipper_conn.unregister_versioned_models({
-            "jimmypage": ["i", "ii", "iii", "iv"],
-            "robertplant": ["i", "ii", "iii", "iv"]
+            "jimmypage": ["i", "ii"],
         })
         self.check_registered_models(
-            pairs=[(a, b) for a in mnames[2:] for b in versions])
-
-        # After calling this method, the remaining models should be:
-        # jpj:i, jpj:iii, johnbohman:ii
-=======
+            pairs=[(a, b) for a in mnames[1:] for b in versions])
+
         # After calling this method, the remaining model should be robertplant:i
->>>>>>> 71e7e3b4
         self.clipper_conn.stop_versioned_models({
             "robertplant": ["ii"],
         })
@@ -338,12 +333,11 @@
 
         self.assertEqual(len(containers), 1)
 
+        # Unregister the robertplant:ii model from Clipper Internal
         self.clipper_conn.unregister_versioned_models({
-            "jpj": ["ii", "iv"],
-            "johnbohnam": ["i", "iv", "iii"],
+            "robertplant": ["ii"],
         })
-        self.check_registered_models(
-            pairs=[("jpj", "i"), ("jpj", "iii"), ("johnbohnam", "ii")])
+        self.check_registered_models(pairs=[("robertplant", "i")])
 
         self.clipper_conn.stop_all_model_containers()
         containers = self.get_containers(container_name)
@@ -351,8 +345,7 @@
         self.assertEqual(len(containers), 0)
 
         self.clipper_conn.unregister_versioned_models({
-            "jpj": ["i", "iii"],
-            "johnbohnam": ["ii"]
+            "robertplant": ["i"],
         })
         self.check_registered_models(pairs=[])
 
