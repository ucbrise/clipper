"""
Executes a test suite consisting of two separate cases: short tests and long tests.
Before each case, an instance of Clipper is created. Tests
are then performed by invoking methods on this instance, often resulting
in the execution of docker commands.
"""

from __future__ import absolute_import, division, print_function
import unittest
import sys
import os
import json
import time
import requests
import tempfile
import shutil
import random
from argparse import ArgumentParser
import logging

from test_utils import get_docker_client, create_docker_connection, fake_model_data

cur_dir = os.path.dirname(os.path.abspath(__file__))

sys.path.insert(0, os.path.abspath('%s/../clipper_admin' % cur_dir))
import clipper_admin as cl
from clipper_admin.deployers.python import create_endpoint as create_py_endpoint
from clipper_admin.deployers.python import deploy_python_closure
from clipper_admin import __version__ as clipper_version, __registry__ as clipper_registry
from clipper_admin.container_manager import CLIPPER_DOCKER_LABEL

logging.basicConfig(
    format='%(asctime)s %(levelname)-8s [%(filename)s:%(lineno)d] %(message)s',
    datefmt='%y-%m-%d:%H:%M:%S',
    level=logging.INFO)

logger = logging.getLogger(__name__)

class ClipperManagerTestCaseShort(unittest.TestCase):
    def setUp(self):
        new_name = "admin-test-cluster-{}".format(random.randint(0, 5000))
        self.clipper_conn = create_docker_connection(
            cleanup=False, start_clipper=True, new_name=new_name, use_centralized_log=False)
        self.name = new_name

    def tearDown(self):
        self.clipper_conn = create_docker_connection(
            cleanup=True, start_clipper=False, cleanup_name=self.name)

    def get_containers(self, container_name):
        return get_docker_client().containers.list(filters={
            "ancestor": container_name,
            "label": "{key}={val}".format(
                        key=CLIPPER_DOCKER_LABEL,
                        val=self.clipper_conn.cm.cluster_name)
        })

    def test_register_model_correct(self):
        input_type = "doubles"
        model_name = "m"
        self.clipper_conn.register_model(model_name, "v1", input_type)
        registered_model_info = self.clipper_conn.get_model_info(
            model_name, "v1")
        self.assertIsNotNone(registered_model_info)

        self.clipper_conn.register_model(model_name, "v2", input_type)
        registered_model_info = self.clipper_conn.get_model_info(
            model_name, "v2")
        self.assertIsNotNone(registered_model_info)

    def test_register_application_correct(self):
        input_type = "doubles"
        default_output = "DEFAULT"
        slo_micros = 30000
        app_name = "testapp"
        self.clipper_conn.register_application(app_name, input_type,
                                               default_output, slo_micros)
        registered_applications = self.clipper_conn.get_all_apps()
        self.assertGreaterEqual(len(registered_applications), 1)
        self.assertTrue(app_name in registered_applications)

    def test_link_not_registered_model_to_app_fails(self):
        not_deployed_model = "test_model"
        app_name = "testapp"
        input_type = "doubles"
        default_output = "DEFAULT"
        slo_micros = 30000
        self.clipper_conn.register_application(app_name, input_type,
                                               default_output, slo_micros)
        with self.assertRaises(cl.ClipperException) as context:
            self.clipper_conn.link_model_to_app(app_name, not_deployed_model)
        self.assertTrue("No model with name" in str(context.exception))

    def test_unregister_application_correct(self):
        input_type = "doubles"
        default_output = "DEFAULT"
        slo_micros = 30000
        app_name = "testapp"
        self.clipper_conn.register_application(app_name, input_type,
                                               default_output, slo_micros)
        self.clipper_conn.unregister_application(app_name)
        registered_applications = self.clipper_conn.get_all_apps()
        self.assertEqual(len(registered_applications), 0)
        self.assertTrue(app_name not in registered_applications)

    def test_get_model_links_when_none_exist_returns_empty_list(self):
        app_name = "testapp"
        input_type = "doubles"
        default_output = "DEFAULT"
        slo_micros = 30000
        self.clipper_conn.register_application(app_name, input_type,
                                               default_output, slo_micros)
        result = self.clipper_conn.get_linked_models(app_name)
        self.assertEqual([], result)

    def test_link_registered_model_to_app_succeeds(self):
        # Register app
        app_name = "testapp"
        input_type = "doubles"
        default_output = "DEFAULT"
        slo_micros = 30000
        self.clipper_conn.register_application(app_name, input_type,
                                               default_output, slo_micros)

        # Register model
        model_name = "m"
        self.clipper_conn.register_model(model_name, "v1", input_type)

        self.clipper_conn.link_model_to_app(app_name, model_name)
        result = self.clipper_conn.get_linked_models(app_name)
        self.assertEqual([model_name], result)

    def test_unlink_registered_model_from_app_succeeds(self):
        # Register app
        app_name = "testapp"
        input_type = "doubles"
        default_output = "DEFAULT"
        slo_micros = 30000
        self.clipper_conn.register_application(app_name, input_type,
                                               default_output, slo_micros)

        # Register model
        model_name = "m"
        self.clipper_conn.register_model(model_name, "v1", input_type)

        self.clipper_conn.link_model_to_app(app_name, model_name)
        self.clipper_conn.unlink_model_from_app(app_name, model_name)

        result = self.clipper_conn.get_linked_models(app_name)
        self.assertEqual([], result)

    def get_app_info_for_registered_app_returns_info_dictionary(self):
        # Register app
        app_name = "testapp"
        input_type = "doubles"
        default_output = "DEFAULT"
        slo_micros = 30000
        self.clipper_conn.register_application(app_name, input_type,
                                               default_output, slo_micros)
        result = self.clipper_conn.get_app_info(app_name)
        self.assertIsNotNone(result)
        self.assertEqual(type(result), dict)

    def get_app_info_for_nonexistent_app_returns_none(self):
        result = self.clipper_conn.get_app_info("fake_app")
        self.assertIsNone(result)

    def test_set_num_replicas_for_external_model_fails(self):
        # Register model
        model_name = "m"
        input_type = "doubles"
        version = "v1"
        self.clipper_conn.register_model(model_name, version, input_type)
        with self.assertRaises(cl.ClipperException) as context:
            self.clipper_conn.set_num_replicas(model_name, 5, version)
        self.assertTrue("containerless model" in str(context.exception))

    def test_model_version_sets_correctly(self):
        model_name = "m"
        input_type = "doubles"

        v1 = "v1"
        self.clipper_conn.register_model(model_name, v1, input_type)

        v2 = "v2"
        self.clipper_conn.register_model(model_name, v2, input_type)

        self.clipper_conn.set_model_version(model_name, v1)
        all_models = self.clipper_conn.get_all_models(verbose=True)
        models_list_contains_correct_version = False
        for model_info in all_models:
            version = model_info["model_version"]
            if version == v1:
                models_list_contains_correct_version = True
                self.assertTrue(model_info["is_current_version"])
        self.assertTrue(models_list_contains_correct_version)

    def test_get_logs_creates_log_files(self):
        if not self.clipper_conn.cm.centralize_log:
            if not os.path.exists(cl.CLIPPER_TEMP_DIR):
                os.makedirs(cl.CLIPPER_TEMP_DIR)
            tmp_log_dir = tempfile.mkdtemp(dir=cl.CLIPPER_TEMP_DIR)
            log_file_names = self.clipper_conn.get_clipper_logs(
                logging_dir=tmp_log_dir)
            self.assertIsNotNone(log_file_names)
            self.assertGreaterEqual(len(log_file_names), 1)
            for file_name in log_file_names:
                self.assertTrue(os.path.isfile(file_name))

            # Remove temp files
            shutil.rmtree(tmp_log_dir)

    def test_inspect_instance_returns_json_dict(self):
        metrics = self.clipper_conn.inspect_instance()
        self.assertEqual(type(metrics), dict)
        self.assertGreaterEqual(len(metrics), 1)

    def test_model_deploys_successfully(self):
        model_name = "m"
        version = "v1"
        container_name = "{}/noop-container:{}".format(clipper_registry,
                                                       clipper_version)
        input_type = "doubles"
        self.clipper_conn.build_and_deploy_model(
            model_name, version, input_type, fake_model_data, container_name)
        model_info = self.clipper_conn.get_model_info(model_name, version)
        self.assertIsNotNone(model_info)
        self.assertEqual(type(model_info), dict)
        containers = self.get_containers(container_name)
        self.assertEqual(len(containers), 1)

    def test_set_num_replicas_for_deployed_model_succeeds(self):
        model_name = "set-num-reps-model"
        input_type = "doubles"
        version = "v1"
        container_name = "{}/noop-container:{}".format(clipper_registry,
                                                       clipper_version)
        input_type = "doubles"
        self.clipper_conn.build_and_deploy_model(
            model_name, version, input_type, fake_model_data, container_name)

        # Version defaults to current version
        self.clipper_conn.set_num_replicas(model_name, 4)
        time.sleep(1)
        num_reps = self.clipper_conn.get_num_replicas(model_name, version)
        self.assertEqual(num_reps, 4)

        self.clipper_conn.set_num_replicas(model_name, 2, version)
        time.sleep(1)
        num_reps = self.clipper_conn.get_num_replicas(model_name, version)
        self.assertEqual(num_reps, 2)

    def test_remove_inactive_containers_succeeds(self):
        container_name = "{}/noop-container:{}".format(clipper_registry,
                                                       clipper_version)
        input_type = "doubles"
        model_name = "remove-inactive-test-model"
        self.clipper_conn.build_and_deploy_model(
            model_name,
            1,
            input_type,
            fake_model_data,
            container_name,
            num_replicas=2)
        containers = self.get_containers(container_name)
        self.assertEqual(len(containers), 2)

        self.clipper_conn.build_and_deploy_model(
            model_name,
            2,
            input_type,
            fake_model_data,
            container_name,
            num_replicas=3)
        containers = self.get_containers(container_name)
        self.assertEqual(len(containers), 5)

        self.clipper_conn.stop_inactive_model_versions([model_name])
        containers = self.get_containers(container_name)
        self.assertEqual(len(containers), 3)

    def test_stop_models(self):
        container_name = "{}/noop-container:{}".format(clipper_registry,
                                                       clipper_version)
        input_type = "doubles"
        mnames = ["jimmypage", "robertplant"]
        versions = ["i", "ii"]
        for model_name in mnames:
            for version in versions:
                self.clipper_conn.deploy_model(
                    model_name,
                    version,
                    input_type,
                    container_name,
                    num_replicas=1)

        containers = self.get_containers(container_name)
        self.assertEqual(len(containers), len(mnames) * len(versions))

        # stop all versions of jimmypage model
        self.clipper_conn.stop_models(mnames[:1])
        containers = self.get_containers(container_name)

        self.assertEqual(len(containers), len(mnames[1:]) * len(versions))

        # After calling this method, the remaining model should be robertplant:i
        self.clipper_conn.stop_versioned_models({
            "robertplant": ["ii"],
        })
        containers = self.get_containers(container_name)

        self.assertEqual(len(containers), 1)

        self.clipper_conn.stop_all_model_containers()
        containers = self.get_containers(container_name)

        self.assertEqual(len(containers), 0)

    def test_python_closure_deploys_successfully(self):
        model_name = "m2"
        model_version = 1

        def predict_func(inputs):
            return ["0" for x in inputs]

        input_type = "doubles"
        deploy_python_closure(self.clipper_conn, model_name, model_version,
                              input_type, predict_func)
        model_info = self.clipper_conn.get_model_info(model_name,
                                                      model_version)
        self.assertIsNotNone(model_info)

        py_minor_version = (sys.version_info.major, sys.version_info.minor)
        if py_minor_version < (3, 0):
            containers = self.get_containers("{}/python-closure-container:{}".format(
                        clipper_registry, clipper_version))

        elif py_minor_version == (3, 5):
            containers = self.get_containers("{}/python35-closure-container:{}".format(
                        clipper_registry, clipper_version))

        elif py_minor_version == (3, 6):
            containers = self.get_containers("{}/python36-closure-container:{}".format(
                        clipper_registry, clipper_version))
        else:
            msg = (
                "Python closure deployer only supports Python 2.7, 3.5, and 3.6. "
                "Detected {major}.{minor}").format(
                    major=sys.version_info.major, minor=sys.version_info.minor)
            logger.error(msg)

        self.assertGreaterEqual(len(containers), 1)

    def test_register_py_endpoint(self):
        name = "py-closure-test"
        expected_version = 1

        def predict_func(inputs):
            return ["0" for x in inputs]

        input_type = "doubles"

        create_py_endpoint(self.clipper_conn, name, input_type, predict_func)

        registered_applications = self.clipper_conn.get_all_apps()
        self.assertEqual(len(registered_applications), 1)
        self.assertTrue(name in registered_applications)

        registered_model_info = self.clipper_conn.get_model_info(
            name, expected_version)
        self.assertIsNotNone(registered_model_info)

        linked_models = self.clipper_conn.get_linked_models(name)
        self.assertIsNotNone(linked_models)

        docker_client = get_docker_client()
        py_minor_version = (sys.version_info.major, sys.version_info.minor)
        if py_minor_version < (3, 0):
            containers = self.get_containers("{}/python-closure-container:{}".format(
                        clipper_registry, clipper_version))

        elif py_minor_version == (3, 5):
            containers = self.get_containers("{}/python35-closure-container:{}".format(
                        clipper_registry, clipper_version))

        elif py_minor_version == (3, 6):
            containers = self.get_containers("{}/python36-closure-container:{}".format(
                        clipper_registry, clipper_version))
        else:
            msg = (
                "Python closure deployer only supports Python 2.7, 3.5, and 3.6. "
                "Detected {major}.{minor}").format(
                    major=sys.version_info.major, minor=sys.version_info.minor)
            logger.error(msg)
        self.assertEqual(len(containers), 1)

    def test_test_predict_function(self):
        def predict_func(xs):
            return [sum(x) for x in xs]

        self.clipper_conn.register_application(
            name="hello-world",
            input_type="doubles",
            default_output="-1.0",
            slo_micros=100000)

        deploy_python_closure(
            self.clipper_conn,
            name="sum-model",
            version=1,
            input_type="doubles",
            func=predict_func)
        self.clipper_conn.link_model_to_app(
            app_name="hello-world", model_name="sum-model")
        time.sleep(60)

        addr = self.clipper_conn.get_query_addr()
        url = "http://{addr}/hello-world/predict".format(
            addr=addr, app='hello-world')

        headers = {"Content-type": "application/json"}
        test_input = [1.1, 2.2, 3.3]
        pred = requests.post(
            url, headers=headers, data=json.dumps({
                "input": test_input
            })).json()
        test_predict_result = self.clipper_conn.test_predict_function(
            query={"input": test_input},
            func=predict_func,
            input_type="doubles")
        logger.info("test pred output {}".format(pred))
        self.assertEqual([pred['output']],
                         test_predict_result)  # tests single input

        test_batch_input = [[1.1, 2.2, 3.3], [4.4, 5.5, 6.6]]
        batch_pred = requests.post(
            url,
            headers=headers,
            data=json.dumps({
                "input_batch": test_batch_input
            })).json()
        test_batch_predict_result = self.clipper_conn.test_predict_function(
            query={"input_batch": test_batch_input},
            func=predict_func,
            input_type="doubles")
        batch_predictions = batch_pred['batch_predictions']
        batch_pred_outputs = [batch['output'] for batch in batch_predictions]
        self.assertEqual(batch_pred_outputs,
                         test_batch_predict_result)  # tests batch input

    def test_query_specific_model_version(self):
        model_name = "testmodel"
        app_name = "testapp"

        def predict_func1(xs):
            return ["1" for _ in xs]

        def predict_func2(xs):
            return ["2" for _ in xs]

        self.clipper_conn.register_application(
            name=app_name,
            input_type="doubles",
            default_output="DEFAULT",
            slo_micros=100000)

        deploy_python_closure(
            self.clipper_conn,
            name=model_name,
            version="v1",
            input_type="doubles",
            func=predict_func1)

        self.clipper_conn.link_model_to_app(app_name, model_name)

        time.sleep(30)

        deploy_python_closure(
            self.clipper_conn,
            name=model_name,
            version="v2",
            input_type="doubles",
            func=predict_func2)

        time.sleep(60)

        addr = self.clipper_conn.get_query_addr()
        url = "http://{addr}/{app}/predict".format(addr=addr, app=app_name)

        headers = {"Content-type": "application/json"}
        test_input = [1.0, 2.0, 3.0]

        pred1_raw = requests.post(
            url,
            headers=headers,
            data=json.dumps({
                "input": test_input,
                "version": "v1"
            }))
        try:
            pred1 = pred1_raw.json()
            self.assertFalse(pred1["default"])
            self.assertEqual(pred1['output'], 1)
        except ValueError:
            logger.error(pred1_raw.text)
            self.assertTrue(False)

        pred2_raw = requests.post(
            url, headers=headers, data=json.dumps({
                "input": test_input
            }))
        try:
            pred2 = pred2_raw.json()

            self.assertFalse(pred2["default"])
            self.assertEqual(pred2['output'], 2)
        except ValueError:
            logger.error(pred2_raw.text)
            self.assertTrue(False)

        # Query a version that doesn't exist:
        bad_version_name = 'skjfhkdjshfjksdhkjf'
        pred3 = requests.post(
            url,
            headers=headers,
            data=json.dumps({
                "input": test_input,
                "version": bad_version_name
            }))
        logger.info(pred3.text)
        self.assertFalse(pred3.status_code == requests.codes.ok)
        self.assertEqual(
            pred3.json()['cause'],
            "Requested version: {version_name} does not exist for model: {model_name}".
            format(version_name=bad_version_name, model_name=model_name))

    def test_build_model_with_custom_packages(self):
        self.clipper_conn.build_model(
            "buildmodeltest",
            "py2",
            fake_model_data,
            "{}/python-closure-container:{}".format(clipper_registry,
                                                    clipper_version),
            None,
            pkgs_to_install=["sympy==1.1.*"])
        self.clipper_conn.build_model(
            "buildmodeltest",
            "py35",
            fake_model_data,
            "{}/python35-closure-container:{}".format(clipper_registry,
                                                      clipper_version),
            None,
            pkgs_to_install=["sympy==1.1.*"])
        self.clipper_conn.build_model(
            "buildmodeltest",
            "py36",
            fake_model_data,
            "{}/python35-closure-container:{}".format(clipper_registry,
                                                      clipper_version),
            None,
            pkgs_to_install=["sympy==1.1.*"])


class ClipperManagerTestCaseLong(unittest.TestCase):
    cluster_name = "admin-l-{}".format(random.randint(0, 50000))

    @classmethod
    def setUpClass(self):
        self.clipper_conn = create_docker_connection(
            cleanup=False, start_clipper=True, new_name=self.cluster_name)
        self.app_name_1 = "app3"
        self.app_name_2 = "app4"
        self.app_name_3 = "app5"
        self.app_name_4 = "app6"
        self.app_name_5 = "app7"
        self.model_name_1 = "m4"
        self.model_name_2 = "m5"
        self.model_name_3 = "m6"
        self.model_name_4 = "m7"
        self.model_name_5 = "m8"
        self.input_type = "doubles"
        self.default_output = "DEFAULT"
        self.latency_slo_micros = 30000

        self.clipper_conn.register_application(
            self.app_name_1, self.input_type, self.default_output,
            self.latency_slo_micros)

        self.clipper_conn.register_application(
            self.app_name_2, self.input_type, self.default_output,
            self.latency_slo_micros)

        self.clipper_conn.register_application(
            self.app_name_3, self.input_type, self.default_output,
            self.latency_slo_micros)

        self.clipper_conn.register_application(
            self.app_name_4,
            self.input_type,
            self.default_output,
            slo_micros=30000000)

        self.clipper_conn.register_application(
            self.app_name_5, self.input_type, self.default_output,
            self.latency_slo_micros)

    @classmethod
    def tearDownClass(self):
        self.clipper_conn = create_docker_connection(
            cleanup=True, start_clipper=False, cleanup_name=self.cluster_name)

    def get_containers(self, container_name):
        return get_docker_client().containers.list(filters={
            "ancestor": container_name,
            "label": "{key}={val}".format(
                        key=CLIPPER_DOCKER_LABEL,
                        val=self.clipper_conn.cm.cluster_name)
        })

    def test_unlinked_app_returns_default_predictions(self):
        addr = self.clipper_conn.get_query_addr()
        url = "http://{addr}/{app}/predict".format(
            addr=addr, app=self.app_name_2)
        test_input = [99.3, 18.9, 67.2, 34.2]
        req_json = json.dumps({'input': test_input})
        headers = {'Content-type': 'application/json'}
        response = requests.post(url, headers=headers, data=req_json)
        parsed_response = response.json()
        logger.info(parsed_response)
        self.assertEqual(parsed_response["output"], self.default_output)
        self.assertTrue(parsed_response["default"])

    def test_deployed_model_queried_successfully(self):
        model_version = 1
        container_name = "{}/noop-container:{}".format(clipper_registry,
                                                       clipper_version)
        self.clipper_conn.build_and_deploy_model(
            self.model_name_2, model_version, self.input_type, fake_model_data,
            container_name)

        self.clipper_conn.link_model_to_app(self.app_name_2, self.model_name_2)
        time.sleep(30)
        addr = self.clipper_conn.get_query_addr()
        url = "http://{addr}/{app}/predict".format(
            addr=addr, app=self.app_name_2)
        test_input = [99.3, 18.9, 67.2, 34.2]
        req_json = json.dumps({'input': test_input})
        headers = {'Content-type': 'application/json'}
        response = requests.post(url, headers=headers, data=req_json)
        parsed_response = response.json()
        logger.info(parsed_response)
        self.assertNotEqual(parsed_response["output"], self.default_output)
        self.assertFalse(parsed_response["default"])

    def test_batch_queries_returned_successfully(self):
        model_version = 1
        container_name = "{}/noop-container:{}".format(clipper_registry,
                                                       clipper_version)
        self.clipper_conn.build_and_deploy_model(
            self.model_name_3, model_version, self.input_type, fake_model_data,
            container_name)

        self.clipper_conn.link_model_to_app(self.app_name_3, self.model_name_3)
        time.sleep(30)
        addr = self.clipper_conn.get_query_addr()
        url = "http://{addr}/{app}/predict".format(
            addr=addr, app=self.app_name_3)
        test_input = [[99.3, 18.9, 67.2, 34.2], [101.1, 45.6, 98.0, 99.1],
                      [12.3, 6.7, 42.1, 12.6], [9.01, 87.6, 70.2, 19.6]]
        req_json = json.dumps({'input_batch': test_input})
        headers = {'Content-type': 'application/json'}
        response = requests.post(url, headers=headers, data=req_json)
        parsed_response = response.json()
        logger.info(parsed_response)
        self.assertEqual(
            len(parsed_response["batch_predictions"]), len(test_input))

    def test_deployed_python_closure_queried_successfully(self):
        model_version = 1

        def predict_func(inputs):
            return [str(len(x)) for x in inputs]

        input_type = "doubles"
        deploy_python_closure(self.clipper_conn, self.model_name_1,
                              model_version, input_type, predict_func)

        self.clipper_conn.link_model_to_app(self.app_name_1, self.model_name_1)
        time.sleep(60)

        received_non_default_prediction = False
        addr = self.clipper_conn.get_query_addr()
        url = "http://{addr}/{app}/predict".format(
            addr=addr, app=self.app_name_1)
        test_input = [101.1, 99.5, 107.2]
        req_json = json.dumps({'input': test_input})
        headers = {'Content-type': 'application/json'}
        for i in range(0, 40):
            response = requests.post(url, headers=headers, data=req_json)
            parsed_response = response.json()
            print(parsed_response)
            output = parsed_response["output"]
            if output == self.default_output:
                time.sleep(20)
            else:
                received_non_default_prediction = True
                self.assertEqual(int(output), len(test_input))
                break

        self.assertTrue(received_non_default_prediction)

    def test_fixed_batch_size_model_processes_specified_query_batch_size_when_saturated(
            self):
        model_version = 1

        def predict_func(inputs):
            time.sleep(.5)
            batch_size = len(inputs)
            return [str(batch_size) for _ in inputs]

        fixed_batch_size = 9
        total_num_queries = fixed_batch_size * 50
        deploy_python_closure(
            self.clipper_conn,
            self.model_name_4,
            model_version,
            self.input_type,
            predict_func,
            batch_size=fixed_batch_size)
        self.clipper_conn.link_model_to_app(self.app_name_4, self.model_name_4)
        time.sleep(60)

        addr = self.clipper_conn.get_query_addr()
        url = "http://{addr}/{app}/predict".format(
            addr=addr, app=self.app_name_4)
        test_input = [[float(x) + (j * .001) for x in range(5)]
                      for j in range(total_num_queries)]
        req_json = json.dumps({'input_batch': test_input})
        headers = {'Content-type': 'application/json'}
        response = requests.post(url, headers=headers, data=req_json)
        parsed_response = response.json()
        num_max_batch_queries = 0
        for prediction in parsed_response["batch_predictions"]:
            batch_size = prediction["output"]
            if batch_size != self.default_output and int(
                    batch_size) == fixed_batch_size:
                num_max_batch_queries += 1

        self.assertGreaterEqual(num_max_batch_queries,
                                int(total_num_queries * .7))

    def test_remove_inactive_container(self):
        container_name = "{}/noop-container:{}".format(clipper_registry,
                                                       clipper_version)
        self.clipper_conn.build_and_deploy_model(
            self.model_name_5,
            1,
            self.input_type,
            fake_model_data,
            container_name,
            num_replicas=2)

        containers = self.get_containers(container_name)

        self.assertEqual(len(containers), 2)

        self.clipper_conn.link_model_to_app(self.app_name_5, self.model_name_5)
        time.sleep(30)

        # We now have 2 replicas running, both the same model name and Version
        # send predictions, assert that we are getting correct response

        addr = self.clipper_conn.get_query_addr()
        test_input = [101.1, 99.5, 107.2]
        req_json = json.dumps({'input': test_input})
        headers = {'Content-type': 'application/json'}
        for i in range(2):
            response = requests.post(
                "http://%s/%s/predict" % (addr, self.app_name_5),
                headers=headers,
                data=req_json)
            result = response.json()
            self.assertEqual(response.status_code, requests.codes.ok)
            self.assertEqual(result["default"], False)

        # one of the containers should go inactive

        self.clipper_conn.set_num_replicas(
            name=self.model_name_5, version=1, num_replicas=1)
        time.sleep(100)

        containers = self.get_containers(container_name)

        self.assertEqual(len(containers), 1)

        test_input = [101.1, 99.9]
        req_json = json.dumps({'input': test_input})

        #send predictions, should still be working
        for i in range(2):
            response = requests.post(
                "http://%s/%s/predict" % (addr, self.app_name_5),
                headers=headers,
                data=req_json)
            result = response.json()
            self.assertEqual(response.status_code, requests.codes.ok)
            self.assertEqual(result["default"], False)

        #2nd container should go inactive
        self.clipper_conn.set_num_replicas(
            name=self.model_name_5, version=1, num_replicas=0)
        time.sleep(100)

        containers = self.get_containers(container_name)

        self.assertEqual(len(containers), 0)

        test_input = [101.1]
        req_json = json.dumps({'input': test_input})

        #send predictions, should be getting response with message 'no connected models'
        for i in range(2):
            response = requests.post(
                "http://%s/%s/predict" % (addr, self.app_name_5),
                headers=headers,
                data=req_json)
            result = response.json()
            self.assertEqual(result["default"], True)
            self.assertEqual(result["default_explanation"],
                             "No connected models found for query")


SHORT_TEST_ORDERING = [
    'test_register_model_correct',
    'test_register_application_correct',
    'test_link_not_registered_model_to_app_fails',
    'test_get_model_links_when_none_exist_returns_empty_list',
    'test_link_registered_model_to_app_succeeds',
    'get_app_info_for_registered_app_returns_info_dictionary',
    'get_app_info_for_nonexistent_app_returns_none',
    'test_set_num_replicas_for_external_model_fails',
    'test_model_version_sets_correctly',
    'test_get_logs_creates_log_files',
    'test_inspect_instance_returns_json_dict',
    'test_model_deploys_successfully',
    'test_set_num_replicas_for_deployed_model_succeeds',
    'test_remove_inactive_containers_succeeds',
    'test_stop_models',
    'test_python_closure_deploys_successfully',
    'test_register_py_endpoint',
    'test_test_predict_function',
    'test_build_model_with_custom_packages',
<<<<<<< HEAD
    'test_unregister_application_correct',
    'test_query_specific_model_version',
=======
    'test_delete_application_correct',
    'test_query_specific_model_version'
>>>>>>> 6466d7d2
]

LONG_TEST_ORDERING = [
    'test_remove_inactive_container',
    'test_unlinked_app_returns_default_predictions',
    'test_deployed_model_queried_successfully',
    'test_batch_queries_returned_successfully',
    'test_deployed_python_closure_queried_successfully',
    'test_fixed_batch_size_model_processes_specified_query_batch_size_when_saturated'
]

if __name__ == '__main__':
    description = (
        "Runs clipper manager tests. If no arguments are specified, all tests are "
        "executed.")
    parser = ArgumentParser(description)
    parser.add_argument(
        "-s",
        "--short",
        action="store_true",
        dest="run_short",
        help="Run the short suite of test cases")
    parser.add_argument(
        "-l",
        "--long",
        action="store_true",
        dest="run_long",
        help="Run the long suite of test cases")
    parser.add_argument(
        "-a",
        "--all",
        action="store_true",
        dest="run_all",
        help="Run all test cases")
    args = parser.parse_args()

    # If neither the short nor the long argument is specified,
    # we will run all tests
    args.run_all = args.run_all or ((not args.run_short) and
                                    (not args.run_long))

    suite = unittest.TestSuite()

    if args.run_short or args.run_all:
        for test in SHORT_TEST_ORDERING:
            suite.addTest(ClipperManagerTestCaseShort(test))

    if args.run_long or args.run_all:
        for test in LONG_TEST_ORDERING:
            suite.addTest(ClipperManagerTestCaseLong(test))

    result = unittest.TextTestRunner(verbosity=2, failfast=True).run(suite)
    sys.exit(not result.wasSuccessful())<|MERGE_RESOLUTION|>--- conflicted
+++ resolved
@@ -850,13 +850,8 @@
     'test_register_py_endpoint',
     'test_test_predict_function',
     'test_build_model_with_custom_packages',
-<<<<<<< HEAD
     'test_unregister_application_correct',
     'test_query_specific_model_version',
-=======
-    'test_delete_application_correct',
-    'test_query_specific_model_version'
->>>>>>> 6466d7d2
 ]
 
 LONG_TEST_ORDERING = [
