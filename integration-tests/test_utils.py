--- conflicted
+++ resolved
@@ -11,12 +11,8 @@
 cur_dir = os.path.dirname(os.path.abspath(__file__))
 sys.path.insert(0, os.path.abspath("%s/../clipper_admin" % cur_dir))
 from clipper_admin import (ClipperConnection, DockerContainerManager,
-<<<<<<< HEAD
                            KubernetesContainerManager, CLIPPER_TEMP_DIR,
                            ClipperException)
-=======
-                           KubernetesContainerManager, CLIPPER_TEMP_DIR)
->>>>>>> fc7dc73d
 from clipper_admin.container_manager import CLIPPER_DOCKER_LABEL
 from clipper_admin import __version__ as clipper_version
 
@@ -104,21 +100,13 @@
 
 def create_kubernetes_connection(cleanup=True,
                                  start_clipper=True,
-<<<<<<< HEAD
-                                 connect=True):
+                                 connect=True,
+                                 with_proxy=False):
     logger.info("Creating KubernetesContainerManager")
-    kubernetes_ip = "https://api.jenkins.clipper-k8s-testing.com"
-    logger.info("Kubernetes IP: %s" % kubernetes_ip)
-    cm = KubernetesContainerManager(kubernetes_ip)
-=======
-                                 with_proxy=False):
-    logging.info("Creating KubernetesContainerManager")
-
     if with_proxy:
         cm = KubernetesContainerManager(kubernetes_proxy_addr="127.0.0.1:8080")
     else:
         cm = KubernetesContainerManager()
->>>>>>> fc7dc73d
     cl = ClipperConnection(cm)
     if cleanup:
         cl.stop_all()
