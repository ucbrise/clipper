--- conflicted
+++ resolved
@@ -232,7 +232,6 @@
     for cont in container_runing:
         logger.info('Name {}, Image {}, Status {}, Label {}'.format(
             cont.name, cont.image, cont.status, cont.labels))
-<<<<<<< HEAD
         logger.info(cont.logs())
 
 
@@ -261,7 +260,7 @@
             logger.info('Name {}, Image {}, Status {}, Label {}'.format(
                 cont.name, cont.image, cont.status, cont.labels))
             logger.info(cont.logs())
-=======
+
         try:
             logger.info(cont.logs())
         except docker.errors.APIError as e:
@@ -269,5 +268,4 @@
 
     logger.info('=================================================================')
     logger.info('log_docker is completed')
-    logger.info('================================================================')
->>>>>>> 2ed49767
+    logger.info('================================================================')