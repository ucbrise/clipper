--- conflicted
+++ resolved
@@ -122,12 +122,12 @@
     except BenchmarkException:
         log_clipper_state(clipper_conn)
         logger.exception("BenchmarkException")
-        create_kubernetes_connection(cleanup=True, start_clipper=False)
+        create_kubernetes_connection(cleanup=True, start_clipper=False, connect=False)
         sys.exit(1)
     except ClipperException:
         log_clipper_state(clipper_conn)
         logger.exception("ClipperException")
-        create_kubernetes_connection(cleanup=True, start_clipper=False)
+        create_kubernetes_connection(cleanup=True, start_clipper=False, connect=False)
         sys.exit(1)
 
 
@@ -146,40 +146,6 @@
     try:
         # Test without proxy first
         clipper_conn = create_kubernetes_connection(
-<<<<<<< HEAD
-            cleanup=True, start_clipper=True)
-        time.sleep(60)
-        print(clipper_conn.cm.get_query_addr())
-        print(clipper_conn.inspect_instance())
-        try:
-            logger.info("Running integration test with %d apps and %d models" %
-                        (num_apps, num_models))
-            for a in range(num_apps):
-                create_and_test_app(clipper_conn, "testapp%s" % a, num_models)
-
-            if not os.path.exists(CLIPPER_TEMP_DIR):
-                os.makedirs(CLIPPER_TEMP_DIR)
-            tmp_log_dir = tempfile.mkdtemp(dir=CLIPPER_TEMP_DIR)
-            logger.info(clipper_conn.get_clipper_logs(tmp_log_dir))
-            # Remove temp files
-            shutil.rmtree(tmp_log_dir)
-            log_clipper_state(clipper_conn)
-            logger.info("SUCCESS")
-            create_kubernetes_connection(
-                cleanup=True, start_clipper=False, connect=False)
-        except BenchmarkException:
-            log_clipper_state(clipper_conn)
-            logger.exception("BenchmarkException")
-            create_kubernetes_connection(
-                cleanup=True, start_clipper=False, connect=False)
-            sys.exit(1)
-        except ClipperException:
-            log_clipper_state(clipper_conn)
-            logger.exception("ClipperException")
-            create_kubernetes_connection(
-                cleanup=True, start_clipper=False, connect=False)
-            sys.exit(1)
-=======
             cleanup=True, start_clipper=True, with_proxy=False)
         test_kubernetes(clipper_conn, num_apps, num_models)
         clipper_conn.stop_all()
@@ -190,7 +156,6 @@
         test_kubernetes(clipper_conn, 1, 1)
         clipper_conn.stop_all()
 
->>>>>>> fc7dc73d
     except Exception as e:
         logger.exception("Exception: {}".format(e))
         sys.exit(1)